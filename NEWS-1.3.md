--- conflicted
+++ resolved
@@ -8,9 +8,5 @@
 - Fix an issue where a delay in the creation of the Slurm job output file could result in a hanging "Determining session network" page when opening a session (Pro #1792)
 - Fix an issue where `auth-none` would not load sessions (#7575)
 - Fix session crashing on Windows desktop (#7637, #7652, #7665)
-<<<<<<< HEAD
 - Fix an issue where launching many sessions simultaneously could cause a segfault (#7670)
-=======
-- Fix an issue where launching many sessions simultaneously could cause a segfault (#7670)
-- Fix an issue where invalid logging statements were not properly skipped in the Admin log page, causing a crash of the rserver-admin process (#1766)
->>>>>>> 5daba26a
+- Fix an issue where invalid logging statements were not properly skipped in the Admin log page, causing a crash of the rserver-admin process (#1766)