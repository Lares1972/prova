## v1.3 Patch 1 (Water Lily) - Release Notes


### Misc

- R 4.0.0's raw string literals are now handled properly by the diagnostics engine. (#6788)
- Allow projects to reopen after a crash (#3220)
- Added spellcheck blacklist item for preview Latvian dictionary (#6594)
- Allow multiple space-separated domains in `www-frame-origin` for Tutorial API (Pro)
- Update `rstudioapi` highlightUi call to accept a callback variable containing an R script to be executed after the highlight element has been selected (#67565)
- Adds class attributed to RMarkdown chunks, their control buttons, and their output based on their given labels. (#6787)
- Add option `www-url-path-prefix` to force a path on auth cookies (Pro #1608)
- Add additional keyboard shortcut (Ctrl+`) for Focus Console Output accessibility command (#6850)
- Always set application role for screen readers and removed related accessibility preference checkbox (#6863)
- Update `NOTICE` for Ace editor license (#7102)

### Bugfixes

- Announce text of warnings bar via screen reader (#6963)
- Fix issue where projects using renv sometimes failed to load (#7077)
- Fix issue where attempts to create clusters via parallel package failed on macOS (#6692)
- Fix display issue with keyboard shortcut in Modify Keyboard Shortcuts dialog (#7142)
- Fix 'truncating string with embedded nuls' warning being emitted when saving R Notebook (#6932)
- Fix Compare Results and other incompatibility with newer versions of the `shinytest` package (#6960)
- Fix Terminal to work with both Git-Bash and RTools4 MSYS2 installed on Windows (#6696, #6809)
- Fix auto-activation of JAWS screen reader virtual cursor in Console Output region (#6884)
- Fix dependency installation for untitled buffers (#6762)
- Fix failure to open source files when debugging some functions in R 4.0.0 (work around R bug in `deparse()`) (#6854)
- Fix failure to use the first project template and default open files (#6865)
- Fix issue where R_LIBS_SITE could be forcibly set empty, overriding the value in /etc/R/REnviron (#6982)
- Fix keybinding failure when global keybindings exists but user keybindings don't (#6870)
- Fixed Chromium issue when using RStudio Desktop on Linux systems with newer glibc (#6379)
- Fixed install issue where service scripts would not be created if there was no /lib/systemd path (Pro #6710)
- Fixed issue where an attempt to create more sessions than the license limit would fail with a generic error (Pro #1680)
- Fixed issue where users could not save files in home directory if specified by UNC path (#6598)
- Fixed issue where file upload would fail when the file already existed (#7015)
- Fix sign out from the Admin Dashboard when behind a path-rewriting proxy (Pro #1709)
- Fix "Login as user" from the Admin Dashboard when using Launcher sessions (Pro #1710)
- Fix issue with first esc keypress being ignored (#7045)
- Fix issue with spellcheck not working with realtime turned off (#7068)
- Fix error when some HTML comments are included in R Markdown documents (#6997)
- Fix issue where toolbar buttons were missing on initialization (#7076)
- Fix error in Viewer pane when previewing Distill blogs (#6945)
- Fix misalignment of some number cells in the data viewer (#6975)
- Fix C++ autocompletion results missing on macOS in some contexts (#7097)
- Fix misleading errors report for `verify-installation` without Launcher (Pro #1718)
- Fix Global Options failure to launch when missing secondary repositories (#7116)
- Send keyboard focus to the Source pane when creating new files (#7103)
- Fix failure to open HTML widgets from the Viewer in an external web browser on Windows with R >= 4.0.0 (#6893)
- Fix "cannot access the file" error with rstan when Viewer is open (#7046)
- Fix launching jobs from working directories with spaces on their names (Pro #1708)
- Update editor toolbar when R Markdown documents are switched to/from Notebook mode in YAML header (#7051)
- Fix error when invoking spell check manually on some languages (#7018)
- Fix RStudio Desktop Pro Job Launcher connections and path mappings (Pro #1726 and Pro #1727) 
- Fix painting of Appearance pane in Global Options on RStudio Desktop (#6268)
- Fix `Alt+-` shortcut to insert assignment operator in R Markdown documents (#7169)
- Fix issue with duplicated signature tooltips in R Markdown documents (#7154)
- Fix issue with chunk toolbars not showing up in some cases (#7067)
- Fix RStudio Server Pro issue where R version modules would sometimes not be able to modify the PATH environment variable (Pro #1737)
- Fix dealing with expired sessions due to inactivity or signed out when using multiple browser tabs (Pro #1731, #7205)
- Fix dropdowns not repopulating after being closed via keyboard shortcut #7215
<<<<<<< HEAD
=======
- Fix errors occurring during verify-installation command (#7221)
>>>>>>> bd1aa6f3

### RStudio Server Pro

- New option `server-project-sharing-root-dir` allows project sharing outside user home directories (Pro #1340)
- Update embedded nginx to 1.17.10<|MERGE_RESOLUTION|>--- conflicted
+++ resolved
@@ -59,10 +59,7 @@
 - Fix RStudio Server Pro issue where R version modules would sometimes not be able to modify the PATH environment variable (Pro #1737)
 - Fix dealing with expired sessions due to inactivity or signed out when using multiple browser tabs (Pro #1731, #7205)
 - Fix dropdowns not repopulating after being closed via keyboard shortcut #7215
-<<<<<<< HEAD
-=======
 - Fix errors occurring during verify-installation command (#7221)
->>>>>>> bd1aa6f3
 
 ### RStudio Server Pro
 
