## RStudio 2024.04.0 "Chocolate Cosmos" Release Notes

### New
#### RStudio
- RStudio's auto-completion system now supports ggplot2 aesthetic names and data columns (#8444)
- RStudio Desktop on Windows and Linux supports auto-hiding the menu bar (#8932)
- RStudio Desktop on Windows and Linux supports full-screen mode via F11 (#3243)
- R projects can be given a custom display name in Project Options (#1909)
- RStudio now highlights and lints Quarto chunk options in Python code chunks
- RStudio no longer highlights `\[ \]` and `\( \)` Mathjax equations; prefer `$$ $$` and `$ $` instead (#12862)
- Added cmake option to build RStudio without the check for updates feature (#13236)
- Allow choosing R from non-standard location at startup (#14180; Windows Desktop)
- Add `EnvironmentFile` support to systemd service definitions. (#13819)
- RStudio's GWT sources can now be built with JDKs > 11 (#11242)
- Show grey background instead of solid-white during Desktop startup (#13768)
- The 'restartSession()' API method gains the 'clean' argument. (#2841)

#### Posit Workbench
- Show custom project names on Workbench homepage (rstudio-pro#5589)

### Fixed
#### RStudio
- Fixed an issue where Stage chunk and Stage line in the Review Changes UI failed in some scenarios (#5476)
- Fixed shortcut for inserting an assignment operator to work on non-US English keyboards (#12457)
- Fixed an issue where the menubar would show on secondary windows if Alt key was pressed (#13973)
- Fixed Windows installer to delete Start Menu shortcut during uninstall (#13936)
- Fixed current Git branch not always showing correctly in external editor windows (#14029)
- Fixed tooltip to show correct keyboard shortcut when hovering over URLs in the editor (#12504)
- Fixed Save As dialog on Windows not showing Save As Type field when extensions are hidden (#12965)
- Fixed GitHub Copilot project preferences not showing correct status message (#14064)
- Fixed an issue where Quarto chunk option completions were not displayed at the start of a comment (#14074)
- Fixed an issue where pipes containing a large number of comments were not indented correctly (#12674)
- Fixed an issue where RStudio would unnecessarily list directory contents when opening a file (#14096)
- Localize Copilot-related user interface strings into French (#14092)
- Improved highlighting of YAML chunk options for Quarto Documents (#13836)
- Removed obsolete "Use Internet Explorer library/proxy" checkbox from Packages settings (#13250)
- Improved error handling for Desktop Pro license handling (rstudio-pro#4873)
- Fixed exception being logged when copying or cutting from editor in a separate window (#14140)
- Fixed an issue where RStudio's R diagnostics warned about potentially missing arguments even when disabled via preferences (#14046)
- Fixed an issue where the Visual Editor's toolbar controls were duplicated on format change (#12227)
- Fixed regression that caused extra whitespace at bottom of some popups (#14223)
<<<<<<< HEAD
- Fix type dropdowns not working in dataset import when user-interface is in French (#14224)
=======
- Fixed an issue where RStudio failed to retrieve help for certain S3 methods (#14232)
>>>>>>> a281d7f3

#### Posit Workbench
-

### Dependencies
- Updated Ace to version 1.32.5 (#14227; Desktop + Server)
- Updated Electron to version 28.0.0 (#14055; Desktop)
- Updated GWT to version 2.10.0 (#11505; Desktop + Server)
- Updated NSIS to version 3.09 (#14123; Windows Desktop)
- Updated OpenSSL to version 3.1.4 (Windows Desktop)
<|MERGE_RESOLUTION|>--- conflicted
+++ resolved
@@ -39,11 +39,8 @@
 - Fixed an issue where RStudio's R diagnostics warned about potentially missing arguments even when disabled via preferences (#14046)
 - Fixed an issue where the Visual Editor's toolbar controls were duplicated on format change (#12227)
 - Fixed regression that caused extra whitespace at bottom of some popups (#14223)
-<<<<<<< HEAD
 - Fix type dropdowns not working in dataset import when user-interface is in French (#14224)
-=======
 - Fixed an issue where RStudio failed to retrieve help for certain S3 methods (#14232)
->>>>>>> a281d7f3
 
 #### Posit Workbench
 -
