## RStudio 2023.12.0 "Ocean Storm" Release Notes

### New
#### RStudio
- Updated Ace to version 1.28. (#13708)
- Updated Boost to version 1.83.0. (#13577)
- Updated Electron to version 26.2.4. (#13577)
<<<<<<< HEAD
- Updated GWT to version 2.10.0 (#11505)
=======
- Updated the default version of the GitHub Copilot agent to 1.10.3. (#13729)
>>>>>>> 799b50d7
- RStudio now supports highlighting of inline YAML chunk options in R Markdown / Quarto documents. (#11663)
- Improved support for development documentation when a package has been loaded via `devtools::load_all()`. (#13526)
- RStudio now supports autocompletion following `@` via `.AtNames`. (#13451)
- RStudio now supports the execution and display of GraphViz (`dot`) graphs in R Markdown / Quarto chunks. (#13187)
- RStudio now supports the execution of chunks with the 'file' option set. (#13636)
- With screen reader support enabled, hitting ESC key allows Tabbing away from editor. [accessibility] (#13593)

#### Posit Workbench
-

### Fixed
#### RStudio
- Fixed an issue preventing the object explorer from exploring httr request objects. (#13348)
- RStudio will no longer attempt to automatically activate the default system installation of Python. (#13497)
- Improved performance of R Markdown chunk execution for projects running on networked filesystems. (#8034)
- Fixed an issue where underscores in file names were not displayed correctly in menu items. (#13662)
- Fixed an issue where previewed plots were not rendered at the correct DPI. (#13387)
- Fixed an issue where warnings could be emitted when parsing YAML options within R Markdown code chunks. (#13326)
- Fixed an issue where inline YAML chunk options were not properly parsed from SQL chunks. (#13240)
- Fixed an issue where help text in the autocompletion popup was not selectable. (#13674)
- Fixed an issue where a file could be opened twice when debugging functions sourced from other directories. (#13719)
- Fixed an issue preventing publishing standalone Quarto content from within larger Quarto projects. (#13637)
- Fixed an issue that prevented RStudio from opening PDF vignettes from the Help pane. (#13041)
- Inline chunk execution now respects YAML style plot options styled with hyphens. (#11708)
- Fixed a bug where project options updated in the Project Options pane were not properly persisted in RStudio 2023.09.0. (#13757)
- Improved screen reader support when navigating source files in the editor. [accessibility] (#7337)
- Fixed viewing or blaming file on GitHub for a newly created branch. (#9798)

#### Posit Workbench
- Fixed opening job details in new windows more than once for Workbench jobs on the homepage. (rstudio/rstudio-pro#5179)
- Fixed accessibility issues with empty Session and Project lists on the homepage. [accessibility] (rstudio/rstudio-pro#5214)
- Fixed accessibility issues with Project controls on the homepage when not using launcher sessions. [accessibility] (rstudio/rstudio-pro#5215)
- Fixed unlabeled input field in Rename Session modal dialog on the homepage. [accessibility] (rstudio/rstudio-pro#5178)
- Fixed mismatched label on "Join session when ready" checkbox in New Session dialog. [accessibility] (rstudio/rstudio-pro#5221)
- Fixed issue that caused start up crash in environments with encrypted database passwords. (rstudio-pro#5228)
- Fixed an issue where Shift+Tab wouldn't wrap focus in the New Session dialog. [accessibility] (rstudio-pro#4488)
- Fixed an issue where sessions couldn't be started with keyboard with Kubernetes or Slurm. [accessibility] (rstudio-pro#4360)
- Fixed label on button for showing and hiding launcher details so it is available to screen reader. [accessibility] (rstudio-pro#5268)
- Improved the accessible label on launcher job details buttons. [accessibility] (rstudio-pro#5270)
<|MERGE_RESOLUTION|>--- conflicted
+++ resolved
@@ -5,11 +5,8 @@
 - Updated Ace to version 1.28. (#13708)
 - Updated Boost to version 1.83.0. (#13577)
 - Updated Electron to version 26.2.4. (#13577)
-<<<<<<< HEAD
 - Updated GWT to version 2.10.0 (#11505)
-=======
 - Updated the default version of the GitHub Copilot agent to 1.10.3. (#13729)
->>>>>>> 799b50d7
 - RStudio now supports highlighting of inline YAML chunk options in R Markdown / Quarto documents. (#11663)
 - Improved support for development documentation when a package has been loaded via `devtools::load_all()`. (#13526)
 - RStudio now supports autocompletion following `@` via `.AtNames`. (#13451)
