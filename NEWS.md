
## RStudio 2023.05.0 "Mountain Hydrangea" Release Notes

### New

#### RStudio IDE
- Updated to Electron 23.1.2 (#12785)
- Moved Help panel font size setting to Appearance tab in Global Options (#12816)
- Update openssl to 1.1.1t for Windows (rstudio/rstudio-pro#3675)
- Improve visibility of focus rectangles on Server / Workbench Sign In page [Accessibility] (#12846)

#### Posit Workbench
- 

### Fixed

#### RStudio IDE
- Fixed display problems with Choose R dialog when UI language is French (#12717)
- Fixed focus switching to Help Pane search box after executing ? in the console [Accessibility] (#12741)
- Fixed initial focus placement in Help Pane [Accessibility] (#10600)
- Fixed invalid element role on session-suspended icon [Accessibility] (#12449)
- Improve screen-reader support for Console pane toolbar [Accessibility] (#12825)
- Fixed display problems with Choose R dialog when UI language is French #12717
- Background script jobs are now run using the global environment. This fixes the behaviour of `source()` in backgrounds jobs. (#11866)
- Fixed bug that caused Update Available dialog to show after the user selected to Ignore Update (rstudio/rstudio-pro#4179)
- Fixed bug that prevented updating to the latest release if version was previously ignored (#12874)
- RStudio no longer uses `reg.exe` when attempting to enumerate R versions in the Windows registry (#12599)
- Fixed file-type icons not displaying in Finder on Mac (#12252)
- Fixed saving and restoring window location when maximized or partially offscreen (#12463)
<<<<<<< HEAD
- Fixed display of macOS message dialogs (#12928)
=======
- Set theme of menu bar, title bar, and dialogs (dark vs. light) based on RStudio theme (#12247)
- Fixed issues with mouse back / forward navigation in Source pane, Help pane (#12932)
>>>>>>> 04e49afe

#### Posit Workbench
- Fixed unlabeled buttons for screen reader users when page is narrow [Accessibility] (rstudio/rstudio-pro#4340)
- Removed redundant mouse-only New Session widget from accessibility tree [Accessibility] (rstudio/rstudio-pro#4338)
- Fixed launcher error details not showing on the homepage when clicking "Error Details" (rstudio/rstudio-pro#4333)
- Fixed theme button's semantics so it is meaningful to screen reader [Accessibility] (rstudio/rstudio-pro#4337)
- Fixed screen reader accessibility for the homepage theme dropdown menu [Accessibility] (rstudio/rstudio-pro#4339)
- Fixed hidden controls on Session Info dialog remaining active [Accessibility] (rstudio/rstudio-pro#4341)
- Add keyboard support to the "Show list" control in New Session dialog [Accessibility] (rstudio/rstudio-pro#4461)
- Fixed job details to be hidden from screen reader when visibly hidden [Accessibility] (rstudio/rstudio-pro#4466)
- Fixed sign-in pages to be more mobile and zoom friendly [Accessibility] (rstudio/rstudio-pro#4472)<|MERGE_RESOLUTION|>--- conflicted
+++ resolved
@@ -27,12 +27,9 @@
 - RStudio no longer uses `reg.exe` when attempting to enumerate R versions in the Windows registry (#12599)
 - Fixed file-type icons not displaying in Finder on Mac (#12252)
 - Fixed saving and restoring window location when maximized or partially offscreen (#12463)
-<<<<<<< HEAD
 - Fixed display of macOS message dialogs (#12928)
-=======
 - Set theme of menu bar, title bar, and dialogs (dark vs. light) based on RStudio theme (#12247)
 - Fixed issues with mouse back / forward navigation in Source pane, Help pane (#12932)
->>>>>>> 04e49afe
 
 #### Posit Workbench
 - Fixed unlabeled buttons for screen reader users when page is narrow [Accessibility] (rstudio/rstudio-pro#4340)
