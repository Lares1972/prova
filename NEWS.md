--- conflicted
+++ resolved
@@ -8,11 +8,8 @@
 - Added option to sign Git commits (#1865)
 
 ### Fixed
-<<<<<<< HEAD
 - Fixed issue where 'ggrepel' plot annotations could disappear when a plot was redrawn in an R Markdown document (#4330)
-=======
 - Fixed issue where whitespace in error messages was not properly preserved (#13239)
->>>>>>> 42e4d18d
 - Fixed issue where error messages were not properly translated on Windows in some cases (#10308)
 - Fixed issue where Electron menubar commands are not disabled when modals are displayed (#12972)
 - Fixed bug causing invalid/empty `cacheKey` error when accessing a dataframe variable (#13188)
