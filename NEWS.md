--- conflicted
+++ resolved
@@ -9,11 +9,8 @@
 
 ### Fixed
 #### RStudio
-<<<<<<< HEAD
 - Improved performance of R Markdown chunk execution for projects running on networked filesystems. (#8034)
-=======
 - Fixed an issue where underscores in file names were not displayed correctly in menu items. (#13662)
->>>>>>> 3d4f445f
 
 #### Posit Workbench
 -
