## RStudio 2023-03.0 "Cherry Blossom" Release Notes

### New

<<<<<<< HEAD
- RStudio now displays a splash screen on startup, while the R session is being initialized. (#11604)
- Updated RStudio Desktop installer on Windows to detect running RStudio by process name. (#10588)

### R

- Whether pending console input is discarded on error can now be controlled via a preference in the Console pane. (#10391)
- Improved handling of diagnostics within pipeline expressions. (#11780)
- Improved handling of diagnostics within glue() expressions.
- Completions within R Markdown documents now respect the `knitr` `root.dir` chunk option if set. (#12047)
- RStudio now provides autocompletion results for packages used but not loaded within a project.
- Improved handling of missing arguments for some functions in the diagnostics system.
- Code editor can show previews of color in strings (R named colors e.g. "tomato3" or of the forms "#rgb", "#rrggbb", "#rrggbbaa") when `Options > Code > Display > [ ] enable preview of named and hexadecimal colors` is checked.
- Fixes the bug introduced with `rlang` >= 1.03 where Rmd documents show the error message `object 'partition_yaml_front_matter' not found` upon project startup. (#11552)
- Name autocompletion following a `$` now correctly quotes names that start with underscore followed by alphanumeric characters. (#11689)
- Suspended sessions will now default to using the project directory, rather than the user home directory, if the prior working directory is no longer accessible. (#11960)
- The fuzzy finder indexes C(++) macros. (#11981)
- Improved handling for large amounts of `message()` output in the Console pane. (#12059)
- Build output is now truncating when very large amounts of output are produced (e.g. from C++ compilation warnings).
- Memory usage in the environment pane now works correctly on Linux when using cgroups v2. (#11894)
- Fixed an issue where code execution could pause in RStudio Server after closing the browser tab even with active computations. (Pro #3943)
- Chunk output calls `format()` method on vctrs-based classes stored in a dataframe. (#6878)
  
### Python

- RStudio attempts to infer the appropriate version of Python when "Automatically activate project-local Python environments" is checked and the user has not requested a specific version of Python. This Python will be stored in the environment variable "RETICULATE_PYTHON_FALLBACK", available from the R console, the Python REPL, and the RStudio Terminal (#9990)
- Shiny for Python apps now display a "Run App" button on the Source editor toolbar. (Requires `shiny` Python package v0.2.7 or later.)

### Quarto

- Support for v2 format of Quarto crossref index
- Support for RHEL7 and CentOS7 and fixes missing Pandoc for RMarkdown (rstudio-pro#3804)

### Posit Workbench

- Adds `-l` (long) option to `rserver-url`. When `/usr/lib/rstudio-server/bin/rserver-url -l <port number>` is executed within a VS Code or Jupyter session, the full URL where a user can view a server proxied at that port is displayed (rstudio-pro#3620)

#### Posit Workbench VS Code Sessions

- Install VS Code session support (code-server) with Posit Workbench instead of requiring a separate download (rstudio-pro#3643)
- Enable VS Code sessions by default on initial Workbench install (rstudio-pro#3643)
- Updated code-server to version 4.7.1 (VS Code version 1.71.2) (rstudio-pro#3643)
- Sets the `UVICORN_ROOT_PATH` environment variable to the proxied port URL for port 8000 in VS Code and Jupyter sessions, allowing FastAPI applications to run without additional configuration. (rstudio-pro#2660)
- Workbench now checks for the `code-server` binary in the `WORKBENCH_VSCODE_PATH` environment variable (if present) then the `vscode-exe` setting in `vscode.conf`, or falls back to the preinstalled version and finally the `PATH`. This allows more flexibility when launching sessions on Kubernetes or Slurm clusters. (rstudio/rstudio-pro#3942)

#### Posit Workbench VS Code Extension

- Install VS Code Extension with Posit Workbench instead of requiring a separate download (rstudio-pro#3643)
- Introduce Workbench Job management to VS Code Extension (rstudio/rstudio-pro#3784, rstudio/rstudio-pro#3565)
- Added a pop-up notification when working with certain relevant filetypes that makes it easier to find the Workbench Extension. This notification is a one-time view per user. It can be re-enabled in the user settings (vscode-ext#96).
- Rebranded the interface to match Posit Software, PBC's new branding terminology and iconography
- Fixed extension servers appearing in Proxied Servers list (vscode-ext#116)
- Added support for Flask, including a help dialog and the Posit Workbench Flask Interface code snippet, for proxying Flask applications (rstudio-pro#2660)
- Added a FastAPI help dialog and the following code snippets for setting the root_path in FastAPI applications (rstudio/rstudio-pro#3698):
    - Posit Workbench Uvicorn Root Path Snippet
    - Posit Workbench FastAPI Uvicorn Root Path Snippet
- Added a Warning notification that appears when a uvicorn process was started with a custom port, without the root-path argument. These processes will now appear in the Proxied Servers view with a warning icon (rstudio/rstudio-pro#3699)
- Fixed mislabelling of Shiny app in Proxied Servers list (#117)

#### Posit Workbench Jupyter Sessions

- Workbench now checks for the `jupyter` binary in the `WORKBENCH_JUPYTER_PATH` environment variable (if present), then the `jupyter-exe` setting in `jupyter.conf`, and finally the `PATH`. This is allows more flexibility when launching sessions on Kubernetes or Slurm clusters. (rstudio/rstudio-pro#3942)
- Fixed an issue where Workbench would not install the `jupyter` extension automatically if the configured `jupyter` path was a symlink to the actual install location. We now follow the symlink. (rstudio/rstudio-pro#3942)

#### Posit Workbench Jupyter Extension

- The Jupyter Notebook and JupyterLab extensions have been updated to match with the new Posit Software, PBC branding (rstudio-pro#3645)

### Deprecated / Removed

- Removed the Tools / Shell command (#11253)
- Removed the "rstudio-server install-vs-code" admin command for downloading and configuring code-server; code-server is now installed with Workbench, use the "rstudio-server configure-vs-code" command for configuration (rstudio-pro#3643)
- It is highly recommended that you disable session culling in Jupyter sessions by done by setting `session-cull-minutes=0` in `jupyter.conf` to prevent potential data loss (rstudio-pro#3054) 

### Experimental ARM64 and RedHat 9 support

- Experimental (preview) support for Linux `aarch64` platforms, such as the Raspberry Pi and AWS Graviton
- Experimental (preview) support for RedHat Enterprise Linux 9 and compatible platforms, such as Rocky Linux 9

### Fixed

- Fixed an issue where the plots displayed in the inline preview were incorrectly scaled on devices with high DPI (#4521, #2098, #10825, #7028, #4913).
- Fixed an issue where the console history scroll position was not preserved when switching focus to a separate application (#1638)
- Fixed an issue where Find in Files could omit matches in some cases on Windows (#11736)
- Fixed an issue where the Git History window inverted the display of merge diffs (#10150)
- Fixed an issue where Find in Files could fail to find results with certain versions of git (#11822)
- Fixed visual mode outline missing nested R code chunks (#11410)
- Fixed an issue where chunks containing multibyte characters was not executed correctly (#10632)
- Fixed bringing main window under active secondary window when executing background command (#11407)
- Fix for schema version comparison that breaks db in downgrade -> upgrade scenarios (rstudio-pro#3572)
- Fixed an issue in the Electron build of the IDE on Macs where users could not clone a git repository via password-protected SSH or HTTPS (#11693)
- Fixed scroll speed sensitivity for Mac and Linux and added a preference to adjust it (#11578)
- Fixed an issue in server environments where invoking `systemd` directly could lead to orphaned processes and undefined behavior. Processes are now cleaned up more consistently as a part of server or launcher shutdown. (rstudio/rstudio-pro#2585)
- RStudio sessions now shut down and suspend properly when they receive a `SIGTERM` signal, as they have for `SIGUSR2` (rstudio/rstudio-pro#2585)
- Fixed an issue where `ssl-hsts-include-subdomains=1` would render Workbench non-functional. The setting now works as expected. (rstudio/rstudio-pro#3010)
- Fixed an issue where the `suspend-session`, `suspend-all`, and `kill-all` subcommands of `rstudio-server` did not work when using the Launcher. (rstudio/rstudio-pro#4007)
=======
### Fixed
>>>>>>> e508c0df
<|MERGE_RESOLUTION|>--- conflicted
+++ resolved
@@ -2,102 +2,5 @@
 
 ### New
 
-<<<<<<< HEAD
-- RStudio now displays a splash screen on startup, while the R session is being initialized. (#11604)
-- Updated RStudio Desktop installer on Windows to detect running RStudio by process name. (#10588)
-
-### R
-
-- Whether pending console input is discarded on error can now be controlled via a preference in the Console pane. (#10391)
-- Improved handling of diagnostics within pipeline expressions. (#11780)
-- Improved handling of diagnostics within glue() expressions.
-- Completions within R Markdown documents now respect the `knitr` `root.dir` chunk option if set. (#12047)
-- RStudio now provides autocompletion results for packages used but not loaded within a project.
-- Improved handling of missing arguments for some functions in the diagnostics system.
-- Code editor can show previews of color in strings (R named colors e.g. "tomato3" or of the forms "#rgb", "#rrggbb", "#rrggbbaa") when `Options > Code > Display > [ ] enable preview of named and hexadecimal colors` is checked.
-- Fixes the bug introduced with `rlang` >= 1.03 where Rmd documents show the error message `object 'partition_yaml_front_matter' not found` upon project startup. (#11552)
-- Name autocompletion following a `$` now correctly quotes names that start with underscore followed by alphanumeric characters. (#11689)
-- Suspended sessions will now default to using the project directory, rather than the user home directory, if the prior working directory is no longer accessible. (#11960)
-- The fuzzy finder indexes C(++) macros. (#11981)
-- Improved handling for large amounts of `message()` output in the Console pane. (#12059)
-- Build output is now truncating when very large amounts of output are produced (e.g. from C++ compilation warnings).
-- Memory usage in the environment pane now works correctly on Linux when using cgroups v2. (#11894)
-- Fixed an issue where code execution could pause in RStudio Server after closing the browser tab even with active computations. (Pro #3943)
-- Chunk output calls `format()` method on vctrs-based classes stored in a dataframe. (#6878)
-  
-### Python
-
-- RStudio attempts to infer the appropriate version of Python when "Automatically activate project-local Python environments" is checked and the user has not requested a specific version of Python. This Python will be stored in the environment variable "RETICULATE_PYTHON_FALLBACK", available from the R console, the Python REPL, and the RStudio Terminal (#9990)
-- Shiny for Python apps now display a "Run App" button on the Source editor toolbar. (Requires `shiny` Python package v0.2.7 or later.)
-
-### Quarto
-
-- Support for v2 format of Quarto crossref index
-- Support for RHEL7 and CentOS7 and fixes missing Pandoc for RMarkdown (rstudio-pro#3804)
-
-### Posit Workbench
-
-- Adds `-l` (long) option to `rserver-url`. When `/usr/lib/rstudio-server/bin/rserver-url -l <port number>` is executed within a VS Code or Jupyter session, the full URL where a user can view a server proxied at that port is displayed (rstudio-pro#3620)
-
-#### Posit Workbench VS Code Sessions
-
-- Install VS Code session support (code-server) with Posit Workbench instead of requiring a separate download (rstudio-pro#3643)
-- Enable VS Code sessions by default on initial Workbench install (rstudio-pro#3643)
-- Updated code-server to version 4.7.1 (VS Code version 1.71.2) (rstudio-pro#3643)
-- Sets the `UVICORN_ROOT_PATH` environment variable to the proxied port URL for port 8000 in VS Code and Jupyter sessions, allowing FastAPI applications to run without additional configuration. (rstudio-pro#2660)
-- Workbench now checks for the `code-server` binary in the `WORKBENCH_VSCODE_PATH` environment variable (if present) then the `vscode-exe` setting in `vscode.conf`, or falls back to the preinstalled version and finally the `PATH`. This allows more flexibility when launching sessions on Kubernetes or Slurm clusters. (rstudio/rstudio-pro#3942)
-
-#### Posit Workbench VS Code Extension
-
-- Install VS Code Extension with Posit Workbench instead of requiring a separate download (rstudio-pro#3643)
-- Introduce Workbench Job management to VS Code Extension (rstudio/rstudio-pro#3784, rstudio/rstudio-pro#3565)
-- Added a pop-up notification when working with certain relevant filetypes that makes it easier to find the Workbench Extension. This notification is a one-time view per user. It can be re-enabled in the user settings (vscode-ext#96).
-- Rebranded the interface to match Posit Software, PBC's new branding terminology and iconography
-- Fixed extension servers appearing in Proxied Servers list (vscode-ext#116)
-- Added support for Flask, including a help dialog and the Posit Workbench Flask Interface code snippet, for proxying Flask applications (rstudio-pro#2660)
-- Added a FastAPI help dialog and the following code snippets for setting the root_path in FastAPI applications (rstudio/rstudio-pro#3698):
-    - Posit Workbench Uvicorn Root Path Snippet
-    - Posit Workbench FastAPI Uvicorn Root Path Snippet
-- Added a Warning notification that appears when a uvicorn process was started with a custom port, without the root-path argument. These processes will now appear in the Proxied Servers view with a warning icon (rstudio/rstudio-pro#3699)
-- Fixed mislabelling of Shiny app in Proxied Servers list (#117)
-
-#### Posit Workbench Jupyter Sessions
-
-- Workbench now checks for the `jupyter` binary in the `WORKBENCH_JUPYTER_PATH` environment variable (if present), then the `jupyter-exe` setting in `jupyter.conf`, and finally the `PATH`. This is allows more flexibility when launching sessions on Kubernetes or Slurm clusters. (rstudio/rstudio-pro#3942)
-- Fixed an issue where Workbench would not install the `jupyter` extension automatically if the configured `jupyter` path was a symlink to the actual install location. We now follow the symlink. (rstudio/rstudio-pro#3942)
-
-#### Posit Workbench Jupyter Extension
-
-- The Jupyter Notebook and JupyterLab extensions have been updated to match with the new Posit Software, PBC branding (rstudio-pro#3645)
-
-### Deprecated / Removed
-
-- Removed the Tools / Shell command (#11253)
-- Removed the "rstudio-server install-vs-code" admin command for downloading and configuring code-server; code-server is now installed with Workbench, use the "rstudio-server configure-vs-code" command for configuration (rstudio-pro#3643)
-- It is highly recommended that you disable session culling in Jupyter sessions by done by setting `session-cull-minutes=0` in `jupyter.conf` to prevent potential data loss (rstudio-pro#3054) 
-
-### Experimental ARM64 and RedHat 9 support
-
-- Experimental (preview) support for Linux `aarch64` platforms, such as the Raspberry Pi and AWS Graviton
-- Experimental (preview) support for RedHat Enterprise Linux 9 and compatible platforms, such as Rocky Linux 9
-
 ### Fixed
-
-- Fixed an issue where the plots displayed in the inline preview were incorrectly scaled on devices with high DPI (#4521, #2098, #10825, #7028, #4913).
-- Fixed an issue where the console history scroll position was not preserved when switching focus to a separate application (#1638)
-- Fixed an issue where Find in Files could omit matches in some cases on Windows (#11736)
-- Fixed an issue where the Git History window inverted the display of merge diffs (#10150)
-- Fixed an issue where Find in Files could fail to find results with certain versions of git (#11822)
-- Fixed visual mode outline missing nested R code chunks (#11410)
-- Fixed an issue where chunks containing multibyte characters was not executed correctly (#10632)
-- Fixed bringing main window under active secondary window when executing background command (#11407)
-- Fix for schema version comparison that breaks db in downgrade -> upgrade scenarios (rstudio-pro#3572)
-- Fixed an issue in the Electron build of the IDE on Macs where users could not clone a git repository via password-protected SSH or HTTPS (#11693)
-- Fixed scroll speed sensitivity for Mac and Linux and added a preference to adjust it (#11578)
-- Fixed an issue in server environments where invoking `systemd` directly could lead to orphaned processes and undefined behavior. Processes are now cleaned up more consistently as a part of server or launcher shutdown. (rstudio/rstudio-pro#2585)
-- RStudio sessions now shut down and suspend properly when they receive a `SIGTERM` signal, as they have for `SIGUSR2` (rstudio/rstudio-pro#2585)
-- Fixed an issue where `ssl-hsts-include-subdomains=1` would render Workbench non-functional. The setting now works as expected. (rstudio/rstudio-pro#3010)
-- Fixed an issue where the `suspend-session`, `suspend-all`, and `kill-all` subcommands of `rstudio-server` did not work when using the Launcher. (rstudio/rstudio-pro#4007)
-=======
-### Fixed
->>>>>>> e508c0df
+- Fixed an issue where the plots displayed in the inline preview were incorrectly scaled on devices with high DPI (#4521, #2098, #10825, #7028, #4913).