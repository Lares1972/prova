--- conflicted
+++ resolved
@@ -26,12 +26,9 @@
 - Fixed bug where clicking "Ignore Update" would fail to ignore the update (#13379)
 - Fixed bug preventing `HOME` from being modified in system init scripts (rstudio-pro:#4584)
 - Fixed issue with alignment of R argument names in Help pane (#13474)
-<<<<<<< HEAD
 - Fixed issue where user was not warned of missing Rosetta installation on Apple silicon (#12791)
-=======
 - Fixed bug with modals disabling copy/paste (#13365)
 - Removed unnecessary files from install packages (rstudo-pro:#4943)
->>>>>>> 44f09c50
 
 ### Performance
 - Improved performance of group membership tests (rstudio-pro:#4643)
