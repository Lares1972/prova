--- conflicted
+++ resolved
@@ -17,8 +17,5 @@
 * Improved display of R stack traces in R functions invoked internally by RStudio (#9307)
 * The "auto-detect indentation" preference is now off by default. (#9211) 
 * **BREAKING:** RStudio Desktop Pro only supports activation with license files (Pro #2300)
-<<<<<<< HEAD
-* Add option to import Arrow datasets from UI, just like CSV/Excel/SPSS
-=======
 * Added AWS Cognito support to openid integration (Pro #2313)
->>>>>>> 464344ec
+* Add option to import Arrow datasets from UI, just like CSV/Excel/SPSS