
## RStudio 2022-10.0 "Elsbeth Geranium" Release Notes

### New

* RStudio now displays a splash screen on startup, while the R session is being initialized. (#11604)

### R

- Whether pending console input is discarded on error can now be controlled via a preference in the Console pane. (#10391)
- Improved handling of diagnostics within pipeline expressions. (#11780)
- Improved handling of diagnostics within glue() expressions.
- Completions within R Markdown documents now respect the `knitr` `root.dir` chunk option if set. (#12047)
- RStudio now provides autocompletion results for packages used but not loaded within a project.
- Improved handling of missing arguments for some functions in the diagnostics system.
- Code editor can show previews of color in strings (R named colors e.g. "tomato3" or of the forms "#rgb", "#rrggbb", "#rrggbbaa") when `Options > Code > Display > [ ] enable preview of named and hexadecimal colors` is checked.
- Fixes the bug introduced with `rlang` >= 1.03 where Rmd documents show the error message `object 'partition_yaml_front_matter' not found` upon project startup. (#11552)
- Name autocompletion following a `$` now correctly quotes names that start with underscore followed by alphanumeric characters. (#11689)
- Suspended sessions will now default to using the project directory, rather than the user home directory, if the prior working directory is no longer accessible. (#11960)
- The fuzzy finder indexes C(++) macros. (#11981)
- Improved handling for large amounts of `message()` output in the Console pane. (#12059)
- Build output is now truncating when very large amounts of output are produced (e.g. from C++ compilation warnings).
<<<<<<< HEAD
- Memory usage in the environment pane now works correctly on Linux when using cgroups v2. (#11894)
=======
- Fixed an issue where code execution could pause in RStudio Server after closing the browser tab even with active computations. (Pro #3943)
>>>>>>> 7488f3c8
  
### Python

- RStudio attempts to infer the appropriate version of Python when "Automatically activate project-local Python environments" is checked and the user has not requested a specific version of Python. This Python will be stored in the environment variable "RETICULATE_PYTHON_FALLBACK", available from the R console, the Python REPL, and the RStudio Terminal (#9990)
- Shiny for Python apps now display a "Run App" button on the Source editor toolbar. (Requires `shiny` Python package v0.2.7 or later.)

### Quarto

- Support for v2 format of Quarto crossref index
- Support for RHEL7 and CentOS7 and fixes missing Pandoc for RMarkdown (rstudio-pro#3804)

### Posit Workbench

- Adds `-l` (long) option to `rserver-url`. When `/usr/lib/rstudio-server/bin/rserver-url -l <port number>` is executed within a VS Code or Jupyter session, the full URL where a user can view a server proxied at that port is displayed (rstudio-pro#3620)
- Sets the `UVICORN_ROOT_PATH` environment variable to the proxied port URL for port 8000 in VS Code and Jupyter sessions, allowing FastAPI applications to run without additional configuration. (rstudio-pro#2660)
- Handles `SIGTERM` signals to shut down more gracefully, for better interaction with service managers like `systemd`.

#### Posit Workbench VS Code Extension

- Introduce Workbench Job management to VS Code Extension (rstudio/rstudio-pro#3784, rstudio/rstudio-pro#3565)
- Added a pop-up notification when working with certain relevant filetypes that makes it easier to find the Workbench Extension. This notification is a one-time view per user. It can be re-enabled in the user settings (vscode-ext#96).
- Rebranded the interface to match Posit Software, PBC's new branding terminology and iconography
- Fixed extension servers appearing in Proxied Servers list (vscode-ext#116)

### Deprecated / Removed

- Removed the Tools / Shell command (#11253)

### Fixed

- Fixed an issue where the console history scroll position was not preserved when switching focus to a separate application (#1638)
- Fixed an issue where Find in Files could omit matches in some cases on Windows (#11736)
- Fixed an issue where the Git History window inverted the display of merge diffs (#10150)
- Fixed an issue where Find in Files could fail to find results with certain versions of git (#11822)
- Fixed visual mode outline missing nested R code chunks (#11410)
- Fixed an issue where chunks containing multibyte characters was not executed correctly (#10632)
- Fixed bringing main window under active secondary window when executing background command (#11407)
- Fix for schema version comparison that breaks db in downgrade -> upgrade scenarios (rstudio-pro#3572)
- Fixed an issue in the Electron build of the IDE on Macs where users could not clone a git repository via password-protected SSH or HTTPS (#11693)
- Fixed scroll speed sensitivity for Mac and Linux and added a preference to adjust it (#11578)

### Jupyter

* The Jupyter Notebook and JupyterLab extensions have been updated to match with the new Posit Software, PBC branding (rstudio-pro#3645)<|MERGE_RESOLUTION|>--- conflicted
+++ resolved
@@ -20,11 +20,8 @@
 - The fuzzy finder indexes C(++) macros. (#11981)
 - Improved handling for large amounts of `message()` output in the Console pane. (#12059)
 - Build output is now truncating when very large amounts of output are produced (e.g. from C++ compilation warnings).
-<<<<<<< HEAD
 - Memory usage in the environment pane now works correctly on Linux when using cgroups v2. (#11894)
-=======
 - Fixed an issue where code execution could pause in RStudio Server after closing the browser tab even with active computations. (Pro #3943)
->>>>>>> 7488f3c8
   
 ### Python
 
