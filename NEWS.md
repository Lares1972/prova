
## RStudio 2022-06.0 "Spotted Wakerobin" Release Notes

### New

- Linux: Support for Ubuntu 22.04, Fedora 35. (#10902, #9854)
- Source marker `message` can contain ANSI SGR codes for setting style and color (#9010)
- Linux/MacOS: Executing a code selection that encounters an error will stop execution of remaining code (#3014)
- Added support for hyperlinks in the console and build pane (#1941)
- Added support for blurred text (#11019)
- "Clean and Rebuild" and "Install and Restart" have been merged into "Install Package", the "Project Options > Build" gains a "clean before install" option to toggle the --preclean flag. The Build toolbar changes to "Install | Test | Check | More v" (#4289)
- The source button uses `cpp11::source_cpp()` on C++ files that have `[[cpp11::register]]` decorations (#10387)
- New *Relative Line Numbers* preference for showing line numbers relative to the current line, rather than the first line (#1774)
- Upgraded SOCI library dependency from version 4.0.0 to 4.0.3 (#10792)
- (macOS only) RStudio now reads the PATH from the user's default shell on startup (#10551)
- (experimental) Option to display the user interface in French (#10455)
- Label commit timestamps as being in UTC (#2544)
- The choice of pipe operator (`magrittr` or native R 4.1+) inserted with the "Insert Pipe Operator" keyboard shortcut can now be configured at the project level as well as the global level (#9409)
- The Git/SVN pane now supports creating ED25519-encrypted SSH keys by default. Newly created RSA SSH keys will now be 4096 bits instead of 2048 to increase security (#8255)
- Read only R and C++ files (marked by "do not edit by hand") are ignored by the fuzzy file finder (#10912)
- Linux: For compatibility with newer versions of glibc (>= 2.34), the seccomp filter sandbox is disabled. See https://chromium.googlesource.com/chromium/src/+/0e94f26e8/docs/linux_sandboxing.md#the-sandbox-1 for more details.
- Changed "Jobs" tab in IDE to "Local Jobs"
- The fuzzy finder shows `test_that()` calls when the search term starts with "t ".  
- Calls to test_that() appear in the source file outline (#11082)
- Windows: Update embedded libclang to 13.0.1 (#11186)

#### Find in Files

- Fixed Find in Files whole-word replace option, so that when "Whole word" is checked, only file matches containing the whole word are replaced, as displayed in the preview (#9813)
- Adds support for POSIX extended regular expressions with backreferences in Find in Files find and replace modes, so that special regex characters such as `+` and `?`, `|`, `(`, etc do not need to be escaped, and other ERE escape sequences such as `\b`, `\w`, and `\d` are now supported. This matches the behavior of R's own `grep()` function, but note that backslashes do not need to be escaped (as they typically are in R strings) (#9344)
- The "Common R source files" option in Find in Files has been updated to "Common source files", with support for searching Markdown (of any type, including .Rmd), JS, and YAML files (#10526)
- Updated support for searching paths and filenames with Unicode characters on Windows, including Chinese and non-Latin characters (#9881)
- Add a refresh button to the Find in Files pane to enable manual refresh of Find in Files search results (#3240)

#### R

- Added support for the `_` placeholder as used by the R pipe-bind operator, to be introduced with R 4.2.0. (#10757)
- Added support for using the AGG renderer (as provided by the ragg package) as a graphics backend for inline plot execution; also added support for using the backend graphics device requested by the knitr `dev` chunk option (#9931)
- rstudioapi functions are now always evaluated in a clean environment, and will not be masked by objects in the global environment (#8031)
- Removed support for versions of R earlier than R 3.3.0. (rstudio-pro#2887)
- Chunk options in the body of a code chunk, prefaced by `#|` will be respected during inline code execution, and will take precedence over conflicting chunk options in the chunk header (#10645). Both YAML `tag: value` syntax and valid R expressions will be parsed.
- Fixed issue in R debugger that caused RStudio to lose focus out of source code when interacting with the console in certain ways, such as evaluating an expression (#10664)

#### Python

- RStudio attempts to infer the appropriate version of Python when "Automatically activate project-local Python environments" is checked and the user has not requested a specific version of Python. This Python will be stored in the environment variable "RETICULATE_PYTHON_FALLBACK", available from the R console, the Python REPL, and the RStudio Terminal (#9990)

### Fixed

- Fixed an issue where vignette content was illegible when viewed with a dark theme. (#11164)
- Fixed logging of `HRESULT` error values by logging them as hexadecimal instead of decimal (#10310)
- Fixed notebook execution handling of knitr `message=FALSE` chunk option to suppress messages if the option is set to FALSE (#9436)
- Fixed plot export to PDF options (#9185)
- `.rs.formatDataColumnDispatch()` iterates through classes of `x` (#10073)
- `.rs.api.navigateToFile()` is now synchronous and returns document id (#8938)
- The `Session > Load Workspace` menu option now explicitly namespaces `base::load` if the `load` function has been masked in the global environment (#10089)
- The data viewer truncates large list cells to 50 characters by default, this can be changed with the command palette or `rstudioapi::writeRStudioPreference("data_viewer_max_cell_size", 10L)` (#5100)
- The R version and logo displayed in the top left of the console will update to the current R version whenever the R session is restarted (#10458)
- Fixed issue where `core::system::userBelongsToGroup` errors under specific sssd configurations (`ignore_group_members = true`) (#10829)
- Fixed a security issue where shiny apps and vscode sessions remained active after signout (rstudio-pro#3287)
- Fixed an intermittent hang when invoking `rstudio-server verify-installation` which caused stale `rserver` processes to exist (rstudio-pro#3041) 
- (Windows only) Fixed an issue where multiple instances of RStudio launched at the same time could bind to the same session. (#10488)
- Fixed unintended change of date/time formatting in the VCS commit history (#10810)
- Fixed an issue where code of the form '1:2:3' was diagnosed incorrectly. (#10979)
- Add back link to the title of sessions so that users can easily open sessions in new tabs and copy session links (rstudio-pro#3290)
- (Linux Only) License-manager now works in a installer-less context (rstudio-pro#3150)
- Fixed an issue where R raw strings were not highlighted correctly in R Markdown documents. (#11087)
<<<<<<< HEAD
- Fixed several error marker issues in visual mode where they did not display (#10949 #10483)
=======
- Fixed issue with using RStudio server behind multi-level proxy servers (#11010)
- Fixed an issue with project sharing where other users' actions could prevent a session's auto suspend (rstudio-pro#3362)
- Fixed a regression in which the "(Use Default Version)" option was not present in some R version selector drop downs (rstudio-pro#3451)
- Fix opening a remote session via downloaded rdprsp file in Mac Desktop Pro when it (RDP) is already open (rstudio-pro#3291)
>>>>>>> b4a66de0

### RStudio Workbench

- Add a -G option to `rsandbox` to allow configuring the effective group of the process (#3214)
- When resuming a suspended session with the Kubernetes Launcher Plugin, the container image that was previously being used will now be selected by default (#1520)
- Upgrade the default version of `code-server` to 4.2.0 to resolve issue with the latest Python VS Code extension (Pro #3320)

### Deprecated / Removed

- The minimum supported R version for the IDE has been increased from R 3.0.1 to R 3.3.0 (rstudio-pro#2887)
- **BREAKING:** Block port proxy requests at `/proxy/<port>` for Jupyter sessions - previously only available if [Jupyter Server Proxy](https://github.com/jupyterhub/jupyter-server-proxy) was installed (Pro #3339)
- No longer support Debian 9 ("stretch") for Desktop, Server, and Workbench (#10981)<|MERGE_RESOLUTION|>--- conflicted
+++ resolved
@@ -65,14 +65,11 @@
 - Add back link to the title of sessions so that users can easily open sessions in new tabs and copy session links (rstudio-pro#3290)
 - (Linux Only) License-manager now works in a installer-less context (rstudio-pro#3150)
 - Fixed an issue where R raw strings were not highlighted correctly in R Markdown documents. (#11087)
-<<<<<<< HEAD
-- Fixed several error marker issues in visual mode where they did not display (#10949 #10483)
-=======
 - Fixed issue with using RStudio server behind multi-level proxy servers (#11010)
 - Fixed an issue with project sharing where other users' actions could prevent a session's auto suspend (rstudio-pro#3362)
 - Fixed a regression in which the "(Use Default Version)" option was not present in some R version selector drop downs (rstudio-pro#3451)
 - Fix opening a remote session via downloaded rdprsp file in Mac Desktop Pro when it (RDP) is already open (rstudio-pro#3291)
->>>>>>> b4a66de0
+- Fixed several error marker issues in visual mode where they did not display (#10949 #10483)
 
 ### RStudio Workbench
 
