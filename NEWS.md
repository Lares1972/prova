--- conflicted
+++ resolved
@@ -4,21 +4,14 @@
 #### RStudio
 - RStudio's auto-completion system now supports ggplot2 aesthetic names and data columns (#8444)
 - RStudio Desktop on Windows and Linux supports auto-hiding the menu bar (#8932)
-<<<<<<< HEAD
-=======
 - RStudio Desktop on Windows and Linux supports full-screen mode via F11 (#3243)
-- RStudio's GWT sources can now be built with JDKs > 11 (#11242)
->>>>>>> d8a95957
 - R projects can be given a custom display name in Project Options (#1909)
 - RStudio now highlights and lints Quarto chunk options in Python code chunks
 - RStudio no longer highlights `\[ \]` and `\( \)` Mathjax equations; prefer `$$ $$` and `$ $` instead (#12862)
 - Added cmake option to build RStudio without the check for updates feature (#13236)
 - Allow choosing R from non-standard location at startup (#14180; Windows Desktop)
-<<<<<<< HEAD
 - RStudio's GWT sources can now be built with JDKs > 11 (#11242)
-=======
 - Show grey background instead of solid-white during Desktop startup (#13768)
->>>>>>> d8a95957
 
 #### Posit Workbench
 - Show custom project names on Workbench homepage (rstudio-pro#5589)
