
## RStudio 2022-10.0 "Elsbeth Geranium" Release Notes

### R

* Whether pending console input is discarded on error can now be controlled via a preference in the Console pane. (#10391)
* Improved handling of diagnostics within pipeline expressions. (#11780)
* Improved handling of diagnostics within glue() expressions. 
* RStudio now provides autocompletion results for packages used but not loaded within a project.
* Improved handling of missing arguments for some functions in the diagnostics system.
* Code editor can show previews of color in strings (R named colors e.g. "tomato3" or of the forms "#rgb", "#rrggbb", "#rrggbbaa")
  when `Options > Code > Display > [ ] enable preview of named and hexadecimal colors` is checked. 
* Fixes the bug introduced with `rlang` >= 1.03 where Rmd documents show the error message `object 'partition_yaml_front_matter' not found` upon project startup (#11552)
* Name autocompletion following a `$` now correctly quotes names that start with underscore followed by alphanumeric characters (#11689)
* Suspended sessions will now default to using the project directory, rather than the user home directory, if the prior working directory is no longer accessible. (#11960)
* The fuzzy finder indexes C(++) macros (#11981)
  
### Python

- RStudio attempts to infer the appropriate version of Python when "Automatically activate project-local Python environments" is checked and the user has not requested a specific version of Python. This Python will be stored in the environment variable "RETICULATE_PYTHON_FALLBACK", available from the R console, the Python REPL, and the RStudio Terminal (#9990)

### Quarto

- Support for v2 format of Quarto crossref index

### Posit Workbench

- Adds `-l` (long) option to `rserver-url`. When `/usr/lib/rstudio-server/bin/rserver-url -l <port number>` is executed within a VS Code or Jupyter session, the full URL where a user can view a server proxied at that port is displayed (rstudio-pro#3620)
- Sets the `UVICORN_ROOT_PATH` environment variable to the proxied port URL for port 8000 in VS Code and Jupyter sessions, allowing FastAPI applications to run without additional configuration. (rstudio-pro#2660)

#### Posit Workbench VS Code Extension

- Introduce Workbench Job management to VS Code Extension (rstudio/rstudio-pro#3784, rstudio/rstudio-pro#3565)
- Added a pop-up notification when working with certain relevant filetypes that makes it easier to find the Workbench Extension. This notification is a one-time view per user. It can be re-enabled in the user settings (vscode-ext#96).
- Rebranded the interface to match Posit Software, PBC's new branding terminology and iconography
- Fixed extension servers appearing in Proxied Servers list (vscode-ext#116)

### Deprecated / Removed

- Removed the Tools / Shell command (#11253)

### Fixed

- Fixed an issue where Find in Files could omit matches in some cases on Windows (#11736)
- Fixed an issue where the Git History window inverted the display of merge diffs (#10150)
- Fixed an issue where Find in Files could fail to find results with certain versions of git (#11822)
- Fixed visual mode outline missing nested R code chunks (#11410)
- Fixed an issue where chunks containing multibyte characters was not executed correctly (#10632)
- Fixed bringing main window under active secondary window when executing background command (#11407)
- Fix for schema version comparison that breaks db in downgrade -> upgrade scenarios (rstudio-pro#3572)
- Fixed an issue in the Electron build of the IDE on Macs where users could not clone a git repository via password-protected SSH or HTTPS (#11693)
<<<<<<< HEAD
- Fixed scroll speed sensitivity for Mac and Linux and added a preference to adjust it (#11578)
=======

### Jupyter

* The Jupyter Notebook and JupyterLab extensions have been updated to match with the new Posit Software, PBC branding (rstudio-pro#3645)
>>>>>>> 7cb497c2
<|MERGE_RESOLUTION|>--- conflicted
+++ resolved
@@ -49,11 +49,8 @@
 - Fixed bringing main window under active secondary window when executing background command (#11407)
 - Fix for schema version comparison that breaks db in downgrade -> upgrade scenarios (rstudio-pro#3572)
 - Fixed an issue in the Electron build of the IDE on Macs where users could not clone a git repository via password-protected SSH or HTTPS (#11693)
-<<<<<<< HEAD
 - Fixed scroll speed sensitivity for Mac and Linux and added a preference to adjust it (#11578)
-=======
 
 ### Jupyter
 
-* The Jupyter Notebook and JupyterLab extensions have been updated to match with the new Posit Software, PBC branding (rstudio-pro#3645)
->>>>>>> 7cb497c2
+* The Jupyter Notebook and JupyterLab extensions have been updated to match with the new Posit Software, PBC branding (rstudio-pro#3645)