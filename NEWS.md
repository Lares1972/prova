--- conflicted
+++ resolved
@@ -9,13 +9,10 @@
 
 ### Fixed
 #### RStudio
-<<<<<<< HEAD
 - RStudio will no longer attempt to automatically activate the default system installation of Python. (#13497)
-=======
 - Improved performance of R Markdown chunk execution for projects running on networked filesystems. (#8034)
 - Fixed an issue where underscores in file names were not displayed correctly in menu items. (#13662)
 - Fixed an issue where previewed plots were not rendered at the correct DPI. (#13387)
->>>>>>> 5ab2b3b7
 
 #### Posit Workbench
 -
