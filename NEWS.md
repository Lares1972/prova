
## RStudio 2023.05.0 "Mountain Hydrangea" Release Notes

### New

#### RStudio IDE
- Updated to Electron 23.3.0 (#13030)
- Moved Help panel font size setting to Appearance tab in Global Options (#12816)
- Update openssl to 1.1.1t for Windows (rstudio/rstudio-pro#3675)
- Improve visibility of focus rectangles on Server / Workbench Sign In page [Accessibility] (#12846)
- Added ability to enable minidump generation for Electron crashes (#13025)
- Added Quarto for Linux arm64 (#12411)

#### Posit Workbench
- Added the `session-connections-block-suspend` session option, controlling whether active connections can block suspension of an R session.
- Added the `session-external-pointers-block-suspend` session option, controlling whether R objects containing external pointers can block suspension of an R session.
- Added http server request processing statistics for the rserver, logged as info/debug messages, controlled by the option `www-stats-monitor-seconds` in rserver.conf (rstudio/rstudio-pro#4554).
- Updated code server to 4.12.0 to address security vulnerabilities
- Updated nginx to supported version 1.24.0 (rstudio/rstudio-pro#4532)

### Fixed

#### RStudio IDE
- Fixed display problems with Choose R dialog when UI language is French (#12717)
- Fixed focus switching to Help Pane search box after executing ? in the console [Accessibility] (#12741)
- Fixed initial focus placement in Help Pane [Accessibility] (#10600)
- Fixed invalid element role on session-suspended icon [Accessibility] (#12449)
- Improve screen-reader support for Console pane toolbar [Accessibility] (#12825)
- Background script jobs are now run using the global environment. This fixes the behaviour of `source()` in backgrounds jobs. (#11866)
- Fixed bug that caused Update Available dialog to show after the user selected to Ignore Update (rstudio/rstudio-pro#4179)
- Fixed bug that prevented updating to the latest release if version was previously ignored (#12874)
- RStudio no longer uses `reg.exe` when attempting to enumerate R versions in the Windows registry (#12599)
- Fixed file-type icons not displaying in Finder on Mac (#12252)
- Fixed saving and restoring window location when maximized or partially offscreen (#12463)
- Fixed display of macOS message dialogs (#12928)
- Set theme of menu bar, title bar, and dialogs (dark vs. light) based on RStudio theme (#12247)
- Fixed issues with mouse back / forward navigation in Source pane, Help pane (#12932)
- Fixed opening files from command-line with relative paths (#12495, #12563)
- Fixed issue with column preview with older versions of the 'pillar' package. (#12863)
- Fixed bug where the OK button was disabled in Choose R dialog when only one version of R installed (#12916)
- Improved robustness when chosing custom R version in Windows desktop (#12969)
- Fixed bug that prevented RStudio Desktop from starting on Linux if desktop.ini was unreadable (#12963)
- Improved RStudio Desktop startup behavior when user state folder inaccessible (#12988)
- Fixed saving files to UNC paths on Windows (#12652, #12935)
- Fixed window disappearing when restoring from maximized on macOS (#13010)
- Fixed Project Build Tools preferences pane showing &mdash text in French UI (#11134)
- Fixed inserting cross references in a Quarto document showing no references (#12882)
- Fixed keyboard shortcut help not displaying in Emacs or Sublime Text mode (#11376)
- Fixed issue with rendering development documentation with R 4.3.0 (#12945)
- Fixed issue with use of "Whole word" with Find in Files search (#13017)
- Fixed issue with diagnostics freezing session with documents containing pipebind operator (#13091)
<<<<<<< HEAD
- Fixed hang when restarting R or closing IDE after rendering a Quarto document (#12836)
=======
- Fixed issue with stopping a Quarto Shiny doc render on Windows (#12546)
- Fixed issue causing sessions to fail to start if repos contained NA value (#12946)
- Fixed "Error Retrieving Help" bug when data preview column contains `NA` values (#12918)
>>>>>>> dc6532e2

#### Posit Workbench
- Fixed unlabeled buttons for screen reader users when page is narrow [Accessibility] (rstudio/rstudio-pro#4340)
- Removed redundant mouse-only New Session widget from accessibility tree [Accessibility] (rstudio/rstudio-pro#4338)
- Fixed launcher error details not showing on the homepage when clicking "Error Details" (rstudio/rstudio-pro#4333)
- Fixed theme button's semantics so it is meaningful to screen reader [Accessibility] (rstudio/rstudio-pro#4337)
- Fixed screen reader accessibility for the homepage theme dropdown menu [Accessibility] (rstudio/rstudio-pro#4339)
- Fixed hidden controls on Session Info dialog remaining active [Accessibility] (rstudio/rstudio-pro#4341)
- Add keyboard support to the "Show list" control in New Session dialog [Accessibility] (rstudio/rstudio-pro#4461)
- Fixed job details to be hidden from screen reader when visibly hidden [Accessibility] (rstudio/rstudio-pro#4466)
- Fixed sign-in pages to be more mobile and zoom friendly [Accessibility] (rstudio/rstudio-pro#4472)
- Cache results for user and group lookups (rstudio/rstudio-pro#4451)
- Increase timeout for stale messages error (rstudio/rstudio-pro#4325)
- Reduce database queries and remove locking around DB calls (rstudio/rstudio-pro#4492)
- Eliminate assertion failed error when reloading config with load balancing enabled (rstudio/rstudio-pro#4504)<|MERGE_RESOLUTION|>--- conflicted
+++ resolved
@@ -49,13 +49,10 @@
 - Fixed issue with rendering development documentation with R 4.3.0 (#12945)
 - Fixed issue with use of "Whole word" with Find in Files search (#13017)
 - Fixed issue with diagnostics freezing session with documents containing pipebind operator (#13091)
-<<<<<<< HEAD
-- Fixed hang when restarting R or closing IDE after rendering a Quarto document (#12836)
-=======
 - Fixed issue with stopping a Quarto Shiny doc render on Windows (#12546)
 - Fixed issue causing sessions to fail to start if repos contained NA value (#12946)
 - Fixed "Error Retrieving Help" bug when data preview column contains `NA` values (#12918)
->>>>>>> dc6532e2
+- Fixed hang when restarting R or closing IDE after rendering a Quarto document (#12836)
 
 #### Posit Workbench
 - Fixed unlabeled buttons for screen reader users when page is narrow [Accessibility] (rstudio/rstudio-pro#4340)
