/*
 * Copyright 2008 Google Inc.
 * 
 * Licensed under the Apache License, Version 2.0 (the "License"); you may not
 * use this file except in compliance with the License. You may obtain a copy of
 * the License at
 * 
 * http://www.apache.org/licenses/LICENSE-2.0
 * 
 * Unless required by applicable law or agreed to in writing, software
 * distributed under the License is distributed on an "AS IS" BASIS, WITHOUT
 * WARRANTIES OR CONDITIONS OF ANY KIND, either express or implied. See the
 * License for the specific language governing permissions and limitations under
 * the License.
 */
package com.google.gwt.dev;

import com.google.gwt.core.ext.TreeLogger;
import com.google.gwt.core.ext.UnableToCompleteException;
<<<<<<< HEAD
import com.google.gwt.core.ext.linker.ArtifactSet;
=======
>>>>>>> 19bec457
import com.google.gwt.dev.CompileTaskRunner.CompileTask;
import com.google.gwt.dev.Precompile.PrecompileOptionsImpl;
import com.google.gwt.dev.cfg.ModuleDef;
import com.google.gwt.dev.cfg.ModuleDefLoader;
<<<<<<< HEAD
import com.google.gwt.dev.jjs.JJSOptions;
import com.google.gwt.dev.shell.CheckForUpdates;
import com.google.gwt.dev.shell.PlatformSpecific;
import com.google.gwt.dev.shell.CheckForUpdates.UpdateResult;
import com.google.gwt.dev.util.FileBackedObject;
=======
import com.google.gwt.dev.shell.CheckForUpdates;
import com.google.gwt.dev.shell.PlatformSpecific;
import com.google.gwt.dev.shell.CheckForUpdates.UpdateResult;
>>>>>>> 19bec457
import com.google.gwt.dev.util.PerfLogger;
import com.google.gwt.dev.util.Util;
import com.google.gwt.dev.util.arg.ArgHandlerLocalWorkers;
import com.google.gwt.dev.util.arg.ArgHandlerOutDir;
<<<<<<< HEAD
import com.google.gwt.dev.util.arg.ArgHandlerSoyc;
=======
>>>>>>> 19bec457
import com.google.gwt.dev.util.arg.ArgHandlerWorkDirOptional;
import com.google.gwt.util.tools.Utility;

import java.io.File;
import java.io.IOException;
<<<<<<< HEAD
import java.util.List;
=======
>>>>>>> 19bec457
import java.util.concurrent.FutureTask;

/**
 * The main executable entry point for the GWT Java to JavaScript compiler.
 * 
<<<<<<< HEAD
 * @deprecated use {@link Compiler} instead
=======
 * @deprecated Use {@link Compiler} instead
>>>>>>> 19bec457
 */
@Deprecated
public class GWTCompiler {

  static final class ArgProcessor extends Precompile.ArgProcessor {
    public ArgProcessor(LegacyCompilerOptions options) {
      super(options);

      registerHandler(new ArgHandlerOutDir(options));

      // Override the ArgHandlerWorkDirRequired in the super class.
      registerHandler(new ArgHandlerWorkDirOptional(options));

      registerHandler(new ArgHandlerLocalWorkers(options));
<<<<<<< HEAD
      registerHandler(new ArgHandlerSoyc(options));
=======
>>>>>>> 19bec457
    }

    @Override
    protected String getName() {
      return GWTCompiler.class.getName();
    }
  }

  static class GWTCompilerOptionsImpl extends PrecompileOptionsImpl implements
      LegacyCompilerOptions {

    private int localWorkers;
    private File outDir;

    public GWTCompilerOptionsImpl() {
    }

    public GWTCompilerOptionsImpl(LegacyCompilerOptions other) {
      copyFrom(other);
    }

    public void copyFrom(LegacyCompilerOptions other) {
      super.copyFrom(other);
      setLocalWorkers(other.getLocalWorkers());
      setOutDir(other.getOutDir());
    }

    public int getLocalWorkers() {
      return localWorkers;
    }

    public File getOutDir() {
      return outDir;
    }

    public void setLocalWorkers(int localWorkers) {
      this.localWorkers = localWorkers;
    }

    public void setOutDir(File outDir) {
      this.outDir = outDir;
    }
  }

  public static void main(String[] args) {
    System.err.println("WARNING: '" + GWTCompiler.class.getName()
        + "' is deprecated and will be removed in a future release.");
    System.err.println("Use '" + Compiler.class.getName() + "' instead.");
    /*
     * NOTE: main always exits with a call to System.exit to terminate any
     * non-daemon threads that were started in Generators. Typically, this is to
     * shutdown AWT related threads, since the contract for their termination is
     * still implementation-dependent.
     */
    final LegacyCompilerOptions options = new GWTCompilerOptionsImpl();
    if (new ArgProcessor(options).processArgs(args)) {
      CompileTask task = new CompileTask() {
        public boolean run(TreeLogger logger) throws UnableToCompleteException {
          FutureTask<UpdateResult> updater = null;
          if (!options.isUpdateCheckDisabled()) {
<<<<<<< HEAD
            updater = PlatformSpecific.checkForUpdatesInBackgroundThread(
                logger, CheckForUpdates.ONE_DAY);
=======
            updater = PlatformSpecific.checkForUpdatesInBackgroundThread(logger,
                CheckForUpdates.ONE_DAY);
>>>>>>> 19bec457
          }
          boolean success = new GWTCompiler(options).run(logger);
          if (success) {
            PlatformSpecific.logUpdateAvailable(logger, updater);
          }
          return success;
        }
      };
      if (CompileTaskRunner.runWithAppropriateLogger(options, task)) {
        // Exit w/ success code.
        System.exit(0);
      }
    }
    // Exit w/ non-success code.
    System.exit(1);
  }

  private final GWTCompilerOptionsImpl options;

  public GWTCompiler(LegacyCompilerOptions options) {
    this.options = new GWTCompilerOptionsImpl(options);
  }

  /**
   * Compiles the set of modules specified in the options.
   */
  public boolean run(TreeLogger logger) throws UnableToCompleteException {
    ModuleDef[] modules = new ModuleDef[options.getModuleNames().size()];
    int i = 0;
    for (String moduleName : options.getModuleNames()) {
      modules[i++] = ModuleDefLoader.loadFromClassPath(logger, moduleName, true);
    }
    return run(logger, modules);
  }

  /**
   * Compiles a specific set of modules.
   */
  public boolean run(TreeLogger logger, ModuleDef... modules)
      throws UnableToCompleteException {
    PerfLogger.start("compile");
    boolean tempWorkDir = false;
    try {
      if (options.getWorkDir() == null) {
        options.setWorkDir(Utility.makeTemporaryDirectory(null, "gwtc"));
        tempWorkDir = true;
      }

      for (ModuleDef module : modules) {
        String moduleName = module.getName();
        File compilerWorkDir = options.getCompilerWorkDir(moduleName);

        if (options.isValidateOnly()) {
          if (!Precompile.validate(logger, options, module,
              options.getGenDir(), compilerWorkDir)) {
            return false;
          }
        } else {
          long compileStart = System.currentTimeMillis();
          logger = logger.branch(TreeLogger.INFO, "Compiling module "
              + moduleName);

          Precompilation precompilation = Precompile.precompile(logger,
              options, module, options.getGenDir(), compilerWorkDir);

          if (precompilation == null) {
            return false;
          }
<<<<<<< HEAD
          Permutation[] allPerms = precompilation.getPermutations();
          List<FileBackedObject<PermutationResult>> resultFiles = CompilePerms.makeResultFiles(
              options.getCompilerWorkDir(moduleName), allPerms);
          CompilePerms.compile(logger, precompilation, allPerms,
              options.getLocalWorkers(), resultFiles);

          ArtifactSet generatedArtifacts = precompilation.getGeneratedArtifacts();
          JJSOptions precompileOptions = precompilation.getUnifiedAst().getOptions();

          precompilation = null; // No longer needed, so save the memory

          Link.legacyLink(logger.branch(TreeLogger.INFO, "Linking into "
              + options.getOutDir().getPath()), module, generatedArtifacts,
              allPerms, resultFiles, options.getOutDir(), precompileOptions);
=======

          Permutation[] allPerms = precompilation.getPermutations();
          File[] resultFiles = CompilePerms.makeResultFiles(compilerWorkDir,
              allPerms);
          CompilePerms.compile(logger, precompilation, allPerms,
              options.getLocalWorkers(), resultFiles);

          Link.legacyLink(logger.branch(TreeLogger.INFO, "Linking into "
              + options.getOutDir().getPath()), module, precompilation,
              resultFiles, options.getOutDir());
>>>>>>> 19bec457

          long compileDone = System.currentTimeMillis();
          long delta = compileDone - compileStart;
          logger.log(TreeLogger.INFO, "Compilation succeeded -- "
              + String.format("%.3f", delta / 1000d) + "s");
        }
      }

    } catch (IOException e) {
      logger.log(TreeLogger.ERROR, "Unable to create compiler work directory",
          e);
      return false;
    } finally {
      PerfLogger.end();
      if (tempWorkDir) {
        Util.recursiveDelete(options.getWorkDir(), false);
      }
    }
    return true;
  }
}<|MERGE_RESOLUTION|>--- conflicted
+++ resolved
@@ -17,52 +17,33 @@
 
 import com.google.gwt.core.ext.TreeLogger;
 import com.google.gwt.core.ext.UnableToCompleteException;
-<<<<<<< HEAD
 import com.google.gwt.core.ext.linker.ArtifactSet;
-=======
->>>>>>> 19bec457
 import com.google.gwt.dev.CompileTaskRunner.CompileTask;
 import com.google.gwt.dev.Precompile.PrecompileOptionsImpl;
 import com.google.gwt.dev.cfg.ModuleDef;
 import com.google.gwt.dev.cfg.ModuleDefLoader;
-<<<<<<< HEAD
 import com.google.gwt.dev.jjs.JJSOptions;
 import com.google.gwt.dev.shell.CheckForUpdates;
 import com.google.gwt.dev.shell.PlatformSpecific;
 import com.google.gwt.dev.shell.CheckForUpdates.UpdateResult;
 import com.google.gwt.dev.util.FileBackedObject;
-=======
-import com.google.gwt.dev.shell.CheckForUpdates;
-import com.google.gwt.dev.shell.PlatformSpecific;
-import com.google.gwt.dev.shell.CheckForUpdates.UpdateResult;
->>>>>>> 19bec457
 import com.google.gwt.dev.util.PerfLogger;
 import com.google.gwt.dev.util.Util;
 import com.google.gwt.dev.util.arg.ArgHandlerLocalWorkers;
 import com.google.gwt.dev.util.arg.ArgHandlerOutDir;
-<<<<<<< HEAD
 import com.google.gwt.dev.util.arg.ArgHandlerSoyc;
-=======
->>>>>>> 19bec457
 import com.google.gwt.dev.util.arg.ArgHandlerWorkDirOptional;
 import com.google.gwt.util.tools.Utility;
 
 import java.io.File;
 import java.io.IOException;
-<<<<<<< HEAD
 import java.util.List;
-=======
->>>>>>> 19bec457
 import java.util.concurrent.FutureTask;
 
 /**
  * The main executable entry point for the GWT Java to JavaScript compiler.
  * 
-<<<<<<< HEAD
- * @deprecated use {@link Compiler} instead
-=======
  * @deprecated Use {@link Compiler} instead
->>>>>>> 19bec457
  */
 @Deprecated
 public class GWTCompiler {
@@ -77,10 +58,7 @@
       registerHandler(new ArgHandlerWorkDirOptional(options));
 
       registerHandler(new ArgHandlerLocalWorkers(options));
-<<<<<<< HEAD
       registerHandler(new ArgHandlerSoyc(options));
-=======
->>>>>>> 19bec457
     }
 
     @Override
@@ -141,13 +119,8 @@
         public boolean run(TreeLogger logger) throws UnableToCompleteException {
           FutureTask<UpdateResult> updater = null;
           if (!options.isUpdateCheckDisabled()) {
-<<<<<<< HEAD
             updater = PlatformSpecific.checkForUpdatesInBackgroundThread(
                 logger, CheckForUpdates.ONE_DAY);
-=======
-            updater = PlatformSpecific.checkForUpdatesInBackgroundThread(logger,
-                CheckForUpdates.ONE_DAY);
->>>>>>> 19bec457
           }
           boolean success = new GWTCompiler(options).run(logger);
           if (success) {
@@ -216,7 +189,6 @@
           if (precompilation == null) {
             return false;
           }
-<<<<<<< HEAD
           Permutation[] allPerms = precompilation.getPermutations();
           List<FileBackedObject<PermutationResult>> resultFiles = CompilePerms.makeResultFiles(
               options.getCompilerWorkDir(moduleName), allPerms);
@@ -231,18 +203,6 @@
           Link.legacyLink(logger.branch(TreeLogger.INFO, "Linking into "
               + options.getOutDir().getPath()), module, generatedArtifacts,
               allPerms, resultFiles, options.getOutDir(), precompileOptions);
-=======
-
-          Permutation[] allPerms = precompilation.getPermutations();
-          File[] resultFiles = CompilePerms.makeResultFiles(compilerWorkDir,
-              allPerms);
-          CompilePerms.compile(logger, precompilation, allPerms,
-              options.getLocalWorkers(), resultFiles);
-
-          Link.legacyLink(logger.branch(TreeLogger.INFO, "Linking into "
-              + options.getOutDir().getPath()), module, precompilation,
-              resultFiles, options.getOutDir());
->>>>>>> 19bec457
 
           long compileDone = System.currentTimeMillis();
           long delta = compileDone - compileStart;
