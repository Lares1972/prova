/*
 * Copyright 2008 Google Inc.
 * 
 * Licensed under the Apache License, Version 2.0 (the "License"); you may not
 * use this file except in compliance with the License. You may obtain a copy of
 * the License at
 * 
 * http://www.apache.org/licenses/LICENSE-2.0
 * 
 * Unless required by applicable law or agreed to in writing, software
 * distributed under the License is distributed on an "AS IS" BASIS, WITHOUT
 * WARRANTIES OR CONDITIONS OF ANY KIND, either express or implied. See the
 * License for the specific language governing permissions and limitations under
 * the License.
 */
package com.google.gwt.dev;

import com.google.gwt.core.ext.TreeLogger;
import com.google.gwt.core.ext.UnableToCompleteException;
import com.google.gwt.core.ext.typeinfo.TypeOracle;
import com.google.gwt.dev.Precompile.PrecompileOptionsImpl;
import com.google.gwt.dev.cfg.ModuleDef;
import com.google.gwt.dev.cfg.ModuleDefLoader;
import com.google.gwt.dev.jjs.JJSOptions;
import com.google.gwt.dev.shell.ArtifactAcceptor;
import com.google.gwt.dev.shell.BrowserChannelServer;
import com.google.gwt.dev.shell.BrowserListener;
import com.google.gwt.dev.shell.BrowserWidgetHost;
import com.google.gwt.dev.shell.BrowserWidgetHostChecker;
import com.google.gwt.dev.shell.CheckForUpdates;
import com.google.gwt.dev.shell.ModuleSpaceHost;
import com.google.gwt.dev.shell.OophmSessionHandler;
import com.google.gwt.dev.shell.ShellModuleSpaceHost;
import com.google.gwt.dev.ui.DevModeUI;
import com.google.gwt.dev.ui.DoneCallback;
import com.google.gwt.dev.ui.DoneEvent;
import com.google.gwt.dev.ui.DevModeUI.ModuleHandle;
import com.google.gwt.dev.util.BrowserInfo;
import com.google.gwt.dev.util.Util;
import com.google.gwt.dev.util.arg.ArgHandlerDisableAggressiveOptimization;
import com.google.gwt.dev.util.arg.ArgHandlerDisableCastChecking;
import com.google.gwt.dev.util.arg.ArgHandlerDisableClassMetadata;
import com.google.gwt.dev.util.arg.ArgHandlerDraftCompile;
import com.google.gwt.dev.util.arg.ArgHandlerEnableAssertions;
import com.google.gwt.dev.util.arg.ArgHandlerGenDir;
import com.google.gwt.dev.util.arg.ArgHandlerLogLevel;
import com.google.gwt.dev.util.arg.ArgHandlerScriptStyle;
import com.google.gwt.dev.util.arg.OptionGenDir;
import com.google.gwt.dev.util.arg.OptionLogLevel;
import com.google.gwt.util.tools.ArgHandlerFlag;
import com.google.gwt.util.tools.ArgHandlerString;

import java.io.File;
import java.net.MalformedURLException;
import java.net.URL;
import java.util.ArrayList;
import java.util.Collections;
import java.util.HashSet;
import java.util.IdentityHashMap;
import java.util.List;
import java.util.Map;
import java.util.Random;
import java.util.Set;
import java.util.concurrent.Semaphore;

/**
 * The main executable class for the hosted mode shell. This class must not have
 * any GUI dependencies.
 */
abstract class HostedModeBase implements DoneCallback {

  /**
   * Implementation of BrowserWidgetHost that supports the abstract UI
   * interface.
   */
  public class UiBrowserWidgetHostImpl implements BrowserWidgetHost {

    public void compile() throws UnableToCompleteException {
      if (isLegacyMode()) {
        throw new UnsupportedOperationException();
      }
      HostedModeBase.this.compile(getLogger());
    }

    @Deprecated
    public void compile(String[] moduleNames) throws UnableToCompleteException {
      if (!isLegacyMode()) {
        throw new UnsupportedOperationException();
      }
      for (int i = 0; i < moduleNames.length; i++) {
        String moduleName = moduleNames[i];
        ModuleDef moduleDef = loadModule(getLogger(), moduleName, true);
        HostedModeBase.this.compile(getLogger(), moduleDef);
      }
    }

    public ModuleSpaceHost createModuleSpaceHost(TreeLogger mainLogger,
        String moduleName, String userAgent, String url, String tabKey,
        String sessionKey, BrowserChannelServer serverChannel,
        byte[] userAgentIcon) throws UnableToCompleteException {
      if (sessionKey == null) {
        // if we don't have a unique session key, make one up
        sessionKey = randomString();
      }
      TreeLogger logger = mainLogger;
      TreeLogger.Type maxLevel = options.getLogLevel();
      String agentTag = BrowserInfo.getShortName(userAgent);
      String remoteSocket = serverChannel.getRemoteEndpoint();
      ModuleHandle module = ui.loadModule(userAgent, remoteSocket, url, tabKey,
          moduleName, sessionKey, agentTag, userAgentIcon, maxLevel);
      // TODO(jat): add support for closing an active module
      logger = module.getLogger();
      try {
        // Try to find an existing loaded version of the module def.
        ModuleDef moduleDef = loadModule(logger, moduleName, true);
        assert (moduleDef != null);

        // Create a sandbox for the module.
        // TODO(jat): consider multiple instances of the same module open at
        // once
        TypeOracle typeOracle = moduleDef.getTypeOracle(logger);
        ShellModuleSpaceHost host = doCreateShellModuleSpaceHost(logger,
            typeOracle, moduleDef);

        loadedModules.put(host, module);
        return host;
      } catch (RuntimeException e) {
        logger.log(TreeLogger.ERROR, "Exception initializing module", e);
        ui.unloadModule(module);
        throw e;
      }
    }

    public TreeLogger getLogger() {
      return getTopLogger();
    }

    public boolean initModule(String moduleName) {
      return HostedModeBase.this.initModule(moduleName);
    }

    @Deprecated
    public boolean isLegacyMode() {
      return HostedModeBase.this instanceof GWTShell;
    }

    public String normalizeURL(String whatTheUserTyped) {
      return HostedModeBase.this.normalizeURL(whatTheUserTyped);
    }

    public void unloadModule(ModuleSpaceHost moduleSpaceHost) {
      ModuleHandle module = loadedModules.remove(moduleSpaceHost);
      if (module != null) {
        ui.unloadModule(module);
      }
    }
  }

  /**
   * Handles the -blacklist command line argument.
   */
  protected static class ArgHandlerBlacklist extends ArgHandlerString {
    @Override
    public String getPurpose() {
      return "Prevents the user browsing URLs that match the specified regexes (comma or space separated)";
    }

    @Override
    public String getTag() {
      return "-blacklist";
    }

    @Override
    public String[] getTagArgs() {
      return new String[] {"blacklist-string"};
    }

    @Override
    public boolean setString(String blacklistStr) {
      return BrowserWidgetHostChecker.blacklistRegexes(blacklistStr);
    }
  }

  /**
   * Handles the -logdir command line option.
   */
  protected static class ArgHandlerLogDir extends ArgHandlerString {
    private final OptionLogDir options;

    public ArgHandlerLogDir(OptionLogDir options) {
      this.options = options;
    }

    @Override
    public String getPurpose() {
      return "Logs to a file in the given directory, as well as graphically";
    }

    @Override
    public String getTag() {
      return "-logdir";
    }
    @Override
    public String[] getTagArgs() {
      return new String[] {"directory"};
    }

    @Override
    public boolean setString(String value) {
      options.setLogFile(value);
      return true;
    }
  }

  /**
   * Handles the -noserver command line flag.
   */
  protected static class ArgHandlerNoServerFlag extends ArgHandlerFlag {
    private final OptionNoServer options;

    public ArgHandlerNoServerFlag(OptionNoServer options) {
      this.options = options;
    }

    @Override
    public String getPurpose() {
      return "Prevents the embedded web server from running";
    }

    @Override
    public String getTag() {
      return "-noserver";
    }

    @Override
    public boolean setFlag() {
      options.setNoServer(true);
      return true;
    }
  }

  /**
   * Handles the -port command line flag.
   */
  protected static class ArgHandlerPort extends ArgHandlerString {

    private final OptionPort options;

    public ArgHandlerPort(OptionPort options) {
      this.options = options;
    }

    @Override
    public String[] getDefaultArgs() {
      return new String[] {getTag(), "8888"};
    }

    @Override
    public String getPurpose() {
      return "Specifies the TCP port for the embedded web server (defaults to 8888)";
    }

    @Override
    public String getTag() {
      return "-port";
    }

    @Override
    public String[] getTagArgs() {
      return new String[] {"port-number | \"auto\""};
    }

    @Override
    public boolean setString(String value) {
      if (value.equals("auto")) {
        options.setPort(0);
      } else {
        try {
          options.setPort(Integer.parseInt(value));
        } catch (NumberFormatException e) {
          System.err.println("A port must be an integer or \"auto\"");
          return false;
        }
      }
      return true;
    }
  }

  /**
   * Handles the -portHosted command line flag.
   */
  protected static class ArgHandlerPortHosted extends ArgHandlerString {

    private final OptionPortHosted options;

    public ArgHandlerPortHosted(OptionPortHosted options) {
      this.options = options;
    }

    @Override
    public String[] getDefaultArgs() {
      return new String[] {"-portHosted", "9997"};
    }

    @Override
    public String getPurpose() {
      return "Listens on the specified port for hosted mode connections";
    }

    @Override
    public String getTag() {
      return "-portHosted";
    }

    @Override
    public String[] getTagArgs() {
      return new String[] {"port-number | \"auto\""};
    }

    @Override
    public boolean setString(String value) {
      if (value.equals("auto")) {
        options.setPortHosted(0);
      } else {
        try {
          options.setPortHosted(Integer.parseInt(value));
        } catch (NumberFormatException e) {
          System.err.println("A port must be an integer or \"auto\"");
          return false;
        }
      }
      return true;
    }
  }

  /**
   * Handles the -whitelist command line flag.
   */
  protected static class ArgHandlerWhitelist extends ArgHandlerString {
    @Override
    public String getPurpose() {
      return "Allows the user to browse URLs that match the specified regexes (comma or space separated)";
    }

    @Override
    public String getTag() {
      return "-whitelist";
    }

    @Override
    public String[] getTagArgs() {
      return new String[] {"whitelist-string"};
    }

    @Override
    public boolean setString(String whitelistStr) {
      return BrowserWidgetHostChecker.whitelistRegexes(whitelistStr);
    }
  }

  protected interface HostedModeBaseOptions extends JJSOptions, OptionLogDir,
      OptionLogLevel, OptionGenDir, OptionNoServer, OptionPort,
<<<<<<< HEAD
      OptionStartupURLs {
=======
      OptionPortHosted, OptionStartupURLs {
>>>>>>> 5868bc7e

    /**
     * The base shell work directory.
     * 
     * @param moduleDef 
     * @return working directory base 
     */
    File getShellBaseWorkDir(ModuleDef moduleDef);
  }

  /**
   * Concrete class to implement all hosted mode base options.
   */
  protected static class HostedModeBaseOptionsImpl extends
      PrecompileOptionsImpl implements HostedModeBaseOptions {

    private boolean isNoServer;
    private File logDir;
    private int port;
    private int portHosted;
    private final List<String> startupURLs = new ArrayList<String>();

    public void addStartupURL(String url) {
      startupURLs.add(url);
    }

    public boolean alsoLogToFile() {
      return logDir != null;
    }

    public File getLogDir() {
      return logDir;
    }
<<<<<<< HEAD
=======

>>>>>>> 5868bc7e
    public File getLogFile(String sublog) {
      if (logDir == null) {
        return null;
      }
      return new File(logDir, sublog);
    }

    public int getPort() {
      return port;
    }

    public int getPortHosted() {
      return portHosted;
    }

    public File getShellBaseWorkDir(ModuleDef moduleDef) {
      return new File(new File(getWorkDir(), moduleDef.getName()), "shell");
    }

    public List<String> getStartupURLs() {
      return Collections.unmodifiableList(startupURLs);
    }

    public boolean isNoServer() {
      return isNoServer;
    }

    public void setLogFile(String filename) {
      logDir = new File(filename);
    }

    public void setNoServer(boolean isNoServer) {
      this.isNoServer = isNoServer;
    }

    public void setPort(int port) {
      this.port = port;
    }

    public void setPortHosted(int port) {
      portHosted = port;
    }
  }

  /**
   * Controls whether and where to log data to file.
   * 
   */
  protected interface OptionLogDir {
    boolean alsoLogToFile();

    File getLogDir();

    File getLogFile(String subfile);

    void setLogFile(String filename);
  }

<<<<<<< HEAD
=======

>>>>>>> 5868bc7e
  /**
   * Controls whether to run a server or not.
   * 
   */
  protected interface OptionNoServer {
    boolean isNoServer();

    void setNoServer(boolean isNoServer);
  }

  /**
   * Controls what port to use.
   * 
   */
  protected interface OptionPort {
    int getPort();

    void setPort(int port);
  }

  protected interface OptionPortHosted {
    int getPortHosted();

    void setPortHosted(int portHosted);
  }

  /**
   * Controls the startup URLs.
   */
  protected interface OptionStartupURLs {
    void addStartupURL(String url);

    List<String> getStartupURLs();
  }

  abstract static class ArgProcessor extends ArgProcessorBase {
    public ArgProcessor(HostedModeBaseOptions options, boolean forceServer) {
      if (!forceServer) {
        registerHandler(new ArgHandlerNoServerFlag(options));
      }
      registerHandler(new ArgHandlerPort(options));
      registerHandler(new ArgHandlerWhitelist());
      registerHandler(new ArgHandlerBlacklist());
      registerHandler(new ArgHandlerLogDir(options));
      registerHandler(new ArgHandlerLogLevel(options));
      registerHandler(new ArgHandlerGenDir(options));
      registerHandler(new ArgHandlerScriptStyle(options));
      registerHandler(new ArgHandlerEnableAssertions(options));
      registerHandler(new ArgHandlerDisableAggressiveOptimization(options));
      registerHandler(new ArgHandlerDisableClassMetadata(options));
      registerHandler(new ArgHandlerDisableCastChecking(options));
      registerHandler(new ArgHandlerDraftCompile(options));
      registerHandler(new ArgHandlerPortHosted(options));
      // TODO(rdayal): implement
      // registerHandler(new ArgHandlerRemoteUI(options));
    }
  }

  private static final Random RNG = new Random();

  public static String normalizeURL(String unknownUrlText, int port, String host) {
    if (unknownUrlText.indexOf(":") != -1) {
      // Assume it's a full url.
      return unknownUrlText;
    }

    // Assume it's a trailing url path.
    if (unknownUrlText.length() > 0 && unknownUrlText.charAt(0) == '/') {
      unknownUrlText = unknownUrlText.substring(1);
    }

    if (port != 80) {
      // CHECKSTYLE_OFF: Not really an assembled error message, so no space
      // after ':'.
      return "http://" + host + ":" + port + "/" + unknownUrlText;
      // CHECKSTYLE_ON
    } else {
      return "http://" + host + "/" + unknownUrlText;
    }
  }

  /**
   * Produce a random string that has low probability of collisions.
   * 
   * <p>In this case, we use 16 characters, each drawn from a pool of 94,
   * so the number of possible values is 94^16, leading to an expected number
   * of values used before a collision occurs as sqrt(pi/2) * 94^8 (treated the
   * same as a birthday attack), or a little under 10^16.
   * 
   * <p>This algorithm is also implemented in hosted.html, though it is not
   * technically important that they match.
   * 
   * @return a random string
   */
  protected static String randomString() {
    StringBuilder buf = new StringBuilder(16);
    for (int i = 0; i < 16; ++i) {
      buf.append((char) RNG.nextInt('~' - '!' + 1) + '!');
    }
    return buf.toString();
  }

  protected int codeServerPort;

  protected BrowserListener listener;

  protected final HostedModeBaseOptions options;

  protected DevModeUI ui = null;

  /**
   * Cheat on the first load's refresh by assuming the module loaded by
   * {@link com.google.gwt.dev.shell.GWTShellServlet} is still fresh. This
   * prevents a double-refresh on startup. Subsequent refreshes will trigger a
   * real refresh.
   */
  private Set<String> alreadySeenModules = new HashSet<String>();

  private final Semaphore blockUntilDone = new Semaphore(0);

  private BrowserWidgetHost browserHost = new UiBrowserWidgetHostImpl();

  private boolean headlessMode = false;

  private final Map<ModuleSpaceHost, ModuleHandle> loadedModules = new IdentityHashMap<ModuleSpaceHost, ModuleHandle>();

  private boolean started;

  private TreeLogger topLogger;

  public HostedModeBase() {
    // Set any platform specific system properties.
    BootStrapPlatform.initHostedMode();
    BootStrapPlatform.applyPlatformHacks();
    options = createOptions();
  }

  public final void addStartupURL(String url) {
    options.addStartupURL(url);
  }

  public final int getPort() {
    return options.getPort();
  }

  public TreeLogger getTopLogger() {
    return topLogger;
  }
  
  /**
   * Launch the arguments as Urls in separate windows.
   * 
   * @param logger TreeLogger instance to use 
   */
  public void launchStartupUrls(final TreeLogger logger) {
    ensureCodeServerListener();
    String startupURL = "";
    try {
      for (String prenormalized : options.getStartupURLs()) {
        startupURL = normalizeURL(prenormalized);
        logger.log(TreeLogger.INFO, "Starting URL: " + startupURL, null);
        launchURL(startupURL);
      }
    } catch (UnableToCompleteException e) {
      logger.log(TreeLogger.ERROR,
          "Unable to open new window for startup URL: " + startupURL, null);
    }
  }

  public final String normalizeURL(String unknownUrlText) {
    return normalizeURL(unknownUrlText, getPort(), getHost());
  }
 
  /**
   * Callback for the UI to indicate it is done.
   */
  public void onDone() {
    setDone();
  }

  /**
   * Sets up all the major aspects of running the shell graphically, including
   * creating the main window and optionally starting an embedded web server.
   */
  public final void run() {
    try {
      if (startUp()) {
        // Eager AWT init for OS X to ensure safe coexistence with SWT.
        BootStrapPlatform.initGui();

        // The web server is running now, so launch browsers for startup urls.
        launchStartupUrls(getTopLogger());
      }

      blockUntilDone.acquire();
    } catch (Exception e) {
      e.printStackTrace();
    } finally {
      shutDown();
    }
  }

  public final void setPort(int port) {
    options.setPort(port);
  }

  public final void setRunTomcat(boolean run) {
    options.setNoServer(!run);
  }

  /**
   * Derived classes can override to lengthen ping delay.
   */
  protected long checkForUpdatesInterval() {
    return CheckForUpdates.ONE_MINUTE;
  }

  /**
   * Compiles all modules.
   * 
   * @throws UnableToCompleteException
   */
  protected abstract void compile(TreeLogger logger)
      throws UnableToCompleteException;

  /**
   * Compiles a module (legacy only).
   */
  @Deprecated
  protected abstract void compile(TreeLogger logger, ModuleDef moduleDef)
      throws UnableToCompleteException;

  protected abstract HostedModeBaseOptions createOptions();

  protected abstract ArtifactAcceptor doCreateArtifactAcceptor(ModuleDef module);

  /**
   * Creates an instance of ShellModuleSpaceHost (or a derived class) using the
   * specified constituent parts. This method is made to be overridden for
   * subclasses that need to change the behavior of ShellModuleSpaceHost.
   * 
   * @param logger TreeLogger to use
   * @param typeOracle
   * @param moduleDef
   * @return ShellModuleSpaceHost instance
   */
  protected final ShellModuleSpaceHost doCreateShellModuleSpaceHost(
      TreeLogger logger, TypeOracle typeOracle, ModuleDef moduleDef) {
    // Clear out the shell temp directory.
    Util.recursiveDelete(options.getShellBaseWorkDir(moduleDef), true);
    return new ShellModuleSpaceHost(logger, typeOracle, moduleDef,
        options.getGenDir(), new File(options.getShellBaseWorkDir(moduleDef),
            "gen"), doCreateArtifactAcceptor(moduleDef));
  }

  protected abstract void doShutDownServer();

  /**
   * Perform any startup tasks, including initializing the UI (if any) and the
   * logger, updates checker, and the development mode code server.
   * 
   * <p>Subclasses that override this method should be careful what facilities
   * are used before the super implementation is called.
   * 
   * @return true if startup was successful
   */
  protected boolean doStartup() {
    // Create the main app window.
    ui.initialize(options.getLogLevel());
    topLogger = ui.getTopLogger();

<<<<<<< HEAD
    // Initialize the logger.
    //
    initializeLogger();

=======
    // Set done callback
    ui.setCallback(DoneEvent.getType(), this);
    
>>>>>>> 5868bc7e
    // Check for updates
    final TreeLogger logger = getTopLogger();
    final CheckForUpdates updateChecker
        = CheckForUpdates.createUpdateChecker(logger);
    if (updateChecker != null) {
      Thread checkerThread = new Thread("GWT Update Checker") {
        @Override
        public void run() {
          CheckForUpdates.logUpdateAvailable(logger,
              updateChecker.check(checkForUpdatesInterval()));
        }
      };
      checkerThread.setDaemon(true);
      checkerThread.start();
    }

    // Accept connections from OOPHM clients
    ensureCodeServerListener();

    return true;
  }

  protected abstract int doStartUpServer();

  protected void ensureCodeServerListener() {
    if (listener == null) {
      codeServerPort = options.getPortHosted();
      listener = new BrowserListener(getTopLogger(), codeServerPort,
          new OophmSessionHandler(browserHost));
      listener.start();
      try {
        // save the port we actually used if it was auto
        codeServerPort = listener.getSocketPort();
      } catch (UnableToCompleteException e) {
        // ignore errors listening, we will catch them later
      }
    }
  }

  protected String getHost() {
    return "localhost";
  }

  /**
   * Called from a selection script as it begins to load in hosted mode. This
   * triggers a hosted mode link, which might actually update the running
   * selection script.
   * 
   * @param moduleName the module to link
   * @return <code>true</code> if the selection script was overwritten; this
   *         will trigger a full-page refresh by the calling (out of date)
   *         selection script
   */
  protected boolean initModule(String moduleName) {
    /*
     * Not used in legacy mode due to GWTShellServlet playing this role.
     * 
     * TODO: something smarter here and actually make GWTShellServlet less
     * magic?
     */
    return false;
  }

  /**
   * By default we will open the application window.
   * 
   * @return true if we are running in headless mode
   */
  protected final boolean isHeadless() {
    return headlessMode;
  }

  protected void launchURL(String url) throws UnableToCompleteException {
    /*
     * TODO(jat): properly support launching arbitrary browsers; waiting on
     * Freeland's work with BrowserScanner and the trunk merge to get it.
     */
    try {
      URL parsedUrl = new URL(url);
      String path = parsedUrl.getPath();
      String query = parsedUrl.getQuery();
      String hash = parsedUrl.getRef();
      String hostedParam =  "gwt.hosted=" + listener.getEndpointIdentifier();
      if (query == null) {
        query = hostedParam;
      } else {
        query += '&' + hostedParam;
      }
      path += '?' + query;
      if (hash != null) {
        path += '#' + hash;
      }
      url = new URL(parsedUrl.getProtocol(), parsedUrl.getHost(),
          parsedUrl.getPort(), path).toExternalForm();
    } catch (MalformedURLException e) {
      getTopLogger().log(TreeLogger.ERROR, "Invalid URL " + url, e);
      throw new UnableToCompleteException();
    }
    System.err.println(
        "Using a browser with the GWT Development Plugin, please browse to");
    System.err.println("the following URL:");
    System.err.println("  " + url);
    getTopLogger().log(TreeLogger.INFO,
        "Waiting for browser connection to " + url, null);
  }

  /**
   * Load a module.
   * 
   * @param moduleName name of the module to load
   * @param logger TreeLogger to use
   * @param refresh if <code>true</code>, refresh the module from disk
   * @return the loaded module
   * @throws UnableToCompleteException
   */
  protected ModuleDef loadModule(TreeLogger logger, String moduleName,
      boolean refresh) throws UnableToCompleteException {
    refresh &= alreadySeenModules.contains(moduleName);
    ModuleDef moduleDef = ModuleDefLoader.loadFromClassPath(logger, moduleName,
        refresh);
    alreadySeenModules.add(moduleName);
    assert (moduleDef != null) : "Required module state is absent";
    return moduleDef;
  }

  protected final void setDone() {
    blockUntilDone.release();
  }

  protected final void setHeadless(boolean headlessMode) {
    this.headlessMode = headlessMode;
  }

  protected final void shutDown() {
    if (options.isNoServer()) {
      return;
    }
    doShutDownServer();
  }

  protected final boolean startUp() {
    if (started) {
      throw new IllegalStateException("Startup code has already been run");
    }

    // If no UI was specified by command-line args, then create one.
    if (ui == null) {
      if (headlessMode) {
        ui = new HeadlessUI(options);
      } else {
        ui = new SwingUI(options);
      }
    }

    started = true;

    if (!doStartup()) {
      return false;
    }

    if (!options.isNoServer()) {
      int resultPort = doStartUpServer();
      if (resultPort < 0) {
        return false;
      }
      options.setPort(resultPort);
      getTopLogger().log(TreeLogger.INFO, "Started web server on port "
          + resultPort);
    }

    return true;
  }
}<|MERGE_RESOLUTION|>--- conflicted
+++ resolved
@@ -360,11 +360,7 @@
 
   protected interface HostedModeBaseOptions extends JJSOptions, OptionLogDir,
       OptionLogLevel, OptionGenDir, OptionNoServer, OptionPort,
-<<<<<<< HEAD
-      OptionStartupURLs {
-=======
       OptionPortHosted, OptionStartupURLs {
->>>>>>> 5868bc7e
 
     /**
      * The base shell work directory.
@@ -398,10 +394,7 @@
     public File getLogDir() {
       return logDir;
     }
-<<<<<<< HEAD
-=======
-
->>>>>>> 5868bc7e
+
     public File getLogFile(String sublog) {
       if (logDir == null) {
         return null;
@@ -460,10 +453,7 @@
     void setLogFile(String filename);
   }
 
-<<<<<<< HEAD
-=======
-
->>>>>>> 5868bc7e
+
   /**
    * Controls whether to run a server or not.
    * 
@@ -735,16 +725,9 @@
     ui.initialize(options.getLogLevel());
     topLogger = ui.getTopLogger();
 
-<<<<<<< HEAD
-    // Initialize the logger.
-    //
-    initializeLogger();
-
-=======
     // Set done callback
     ui.setCallback(DoneEvent.getType(), this);
     
->>>>>>> 5868bc7e
     // Check for updates
     final TreeLogger logger = getTopLogger();
     final CheckForUpdates updateChecker
