--- conflicted
+++ resolved
@@ -117,11 +117,7 @@
 }
 
 function baseCommit() {
-<<<<<<< HEAD
-    BASE_COMMIT_FILE="$RSTUDIO_ROOT_DIR/version/base_commit/$(calver).BASE_COMMIT"
-=======
     BASE_COMMIT_FILE="$RSTUDIO_ROOT_DIR/version/base_commit/$(flower).BASE_COMMIT"
->>>>>>> 1c1c99ad
     if [ -e $BASE_COMMIT_FILE ]; then
         echo "$(cat "$BASE_COMMIT_FILE" | tr -d '[:space:]')"
     else
