def utils

def ext_map = 
[
  'focal':      'deb',
  'jammy':      'deb',
  'centos7':    'rpm',
  'rhel8':      'rpm',
  'rhel9':      'rpm',
  'opensuse15': 'rpm'
]

def package_os =
[
  'focal':      'Ubuntu Focal',
  'jammy':      'Ubuntu Jammy',
  'centos7':    'CentOS 7',
  'rhel8':      'RHEL 8',
  'rhel9':      'RHEL 9',
  'opensuse15': 'OpenSUSE 15'
]

<<<<<<< HEAD
// Use a function to keep the pipeline length down.
def shouldBuild(boolean isDaily, boolean isPro) {
  def matchesFilter = ((params.OS_FILTER == env.OS ||  params.OS_FILTER == 'all') &&
    (params.ARCH_FILTER == env.ARCH ||  params.ARCH_FILTER == 'all') &&
    (params.FLAVOR_FILTER == env.FLAVOR ||  params.FLAVOR_FILTER == 'all'))

  // Filter hourlies based on https://github.com/rstudio/rstudio-pro/issues/4143#issuecomment-1362142399
  def inHourlySubset = true
  if (!isDaily) {
    if (isPro) {
      // build an x86_64 rhel8 WB, x86_64 rhel9 QT RDP, and an arm64 jammy Electron RDP 
      inHourlySubset = ((env.OS == 'rhel8' && env.ARCH == 'x86_64' && env.FLAVOR == 'Server') ||
        (env.OS == 'centos7' && env.ARCH == 'x86_64' && env.FLAVOR == 'Desktop') || 
        (env.OS == 'jammy' && env.ARCH == 'arm64' && env.FLAVOR == 'Electron'))
    } else {
      // build an arm64 rhel9 Desktop and an x86_64 focal Server
      inHourlySubset = ((env.OS == 'rhel9' && env.ARCH == 'arm64' && env.FLAVOR == 'Electron') ||
        (env.OS == 'focal' && env.ARCH == 'x86_64' && env.FLAVOR == 'Server'))
    }
  }

  // The focal builds are being build on bionic, hence the name confusion here
  def bionicProArm = (env.OS == 'focal' && env.ARCH == 'arm64' && isPro)

  return matchesFilter && inHourlySubset && !bionicProArm
}

def renameFile(String dir, String match) {
  def file = sh(script: "basename `ls ${dir}/${match}`", returnStdout: true).trim()
  def renamedFile = file.replace('-relwithdebinfo', '')
  sh "mv ${dir}/${file} ${dir}/${renamedFile}"
  return renamedFile
}

def renameTarFile(String dir) {
  if ((FLAVOR == "Desktop") || (FLAVOR == "Electron")) {
    return renameFile(dir, "*.tar.gz")
  }

  return ""
}

def getAgentLabel(String arch) {
  if (arch == 'arm64') {
    return 'linux && arm64 && 4x'
  }

  return 'linux-4x && x86_64'
}

=======
>>>>>>> cc090bb4
pipeline {
  agent none

  options {
    disableConcurrentBuilds()
    buildDiscarder(
      logRotator(
        artifactDaysToKeepStr: '',
        artifactNumToKeepStr: '',
        daysToKeepStr: '',
        numToKeepStr: '100'))
  }

  parameters {
<<<<<<< HEAD
    string(name: 'RSTUDIO_VERSION_PATCH', description: 'RStudio Patch Version')
    string(name: 'SLACK_CHANNEL', defaultValue: '#ide-builds', description: 'Slack channel to publish build message.')
=======
    string(name: 'COMMIT_HASH' , defaultValue: '')
    booleanParam(name: 'DAILY', defaultValue: false, description: 'Runs daily build if true')
    booleanParam(name: 'PUBLISH', defaultValue: false, description: 'Runs publish stage if true')
    booleanParam(name: 'FORCE_BUILD_BINARIES', defaultValue: false, description: 'Force build binaries even if there are no changes, and even if they have already been built previously')
>>>>>>> cc090bb4
    string(name: 'OS_FILTER', defaultValue: 'all', description: 'Pattern to limit builds by matching OS')
    string(name: 'ARCH_FILTER', defaultValue: 'all', description: 'Pattern to limit builds by matching ARCH')
    string(name: 'FLAVOR_FILTER', defaultValue: 'all', description: 'Pattern to limit builds by matching FLAVOR')
    string(name: 'SLACK_CHANNEL', defaultValue: '#ide-builds', description: 'Slack channel to publish build message.')
  }

  environment {
    RSTUDIO_VERSION = ""
    RSTUDIO_VERSION_MAJOR = ""
    RSTUDIO_VERSION_MINOR = ""
    RSTUDIO_VERSION_PATCH = ""
    RSTUDIO_VERSION_SUFFIX = ""
    RSTUDIO_VERSION_FLOWER = ""
    RSTUDIO_VERSION_FILENAME = ""
    ENV = ""
    IS_PRO = false
    AWS_ACCOUNT_ID = '749683154838'
  }

  stages {

    stage('Initialize') {
      agent { label 'linux' }

      stages {
        stage('Load Utils') {
          steps {
            script {
              utils = load "${env.WORKSPACE}/jenkins/utils.groovy"
            }
          }
        }

        stage("Checkout") {
          when { expression { params.COMMIT_HASH != '' } }

          steps {
            echo "Commit_hash value: ${params.COMMIT_HASH}"
            checkout([$class: 'GitSCM',
                      branches: [[name: "${params.COMMIT_HASH}"]],
                      extensions: [],
                      userRemoteConfigs: [[credentialsId: 'posit-jenkins', url: GIT_URL ]]])
          }
        }

        stage('Versioning') {
          steps {
            script {
              (RSTUDIO_VERSION,
                RSTUDIO_VERSION_MAJOR,
                RSTUDIO_VERSION_MINOR,
                RSTUDIO_VERSION_PATCH,
                RSTUDIO_VERSION_SUFFIX) = utils.getVersion(!params.DAILY)
              RSTUDIO_VERSION_FLOWER = utils.getFlower()
              IS_PRO = RSTUDIO_VERSION_SUFFIX.contains('pro')
              RSTUDIO_VERSION_FILENAME = utils.getVersionFilename(RSTUDIO_VERSION) // Define here for use later in utils.rebuildCheck()
              
              // Set up environment for builds.
              ENV = utils.getBuildEnv(!params.DAILY)
            }

            buildName "${RSTUDIO_VERSION}"
            archiveArtifacts artifacts: 'version/RELEASE', followSymlinks: false
          }
        }
      }
    }

    stage('Build Matrix') {
      matrix {
        when { expression { return utils.shouldBuild(params.DAILY, IS_PRO) }}

        axes {
          axis {
            name 'OS'
            values 'focal', 'jammy', 'centos7', 'rhel8', 'rhel9', 'opensuse15'
          }
          axis {
            name 'ARCH'
            values 'x86_64', 'arm64'
          }
          axis {
              name 'FLAVOR'
              values 'Desktop', 'Server', 'Electron'
          }
        }

        excludes {
          exclude {
            axis {
              name 'OS'
              values 'centos7', 'rhel8', 'opensuse15'
            }
            axis {
              name 'ARCH'
              values 'arm64'
            }
          }
          exclude {
            axis {
              name 'FLAVOR'
              values 'Desktop'
            }
            axis {
              name 'ARCH'
              values 'arm64'
            }
          }
        }

        stages {
          stage ('Build, Test and Upload'){

            // Timeout after no activity in the logs
            // Placing timeout here so only this OS/ARCH/FLAVOR build will timeout
            options {
              timeout(time: 2, unit: 'HOURS', activity: true)
            }

            agent {
              docker {
                image "jenkins/ide:${utils.getDockerTag()}"
                registryCredentialsId 'ecr:us-east-1:aws-build-role'
                registryUrl 'https://263245908434.dkr.ecr.us-east-1.amazonaws.com'
                label "${utils.getAgentLabel(ARCH)}"
              }
            }

            when {
              allOf {
                anyOf {
                  environment name: 'FLAVOR', value: 'Electron'
                  environment name: 'FLAVOR', value: 'Server'
                  expression { return FLAVOR == 'Desktop' && IS_PRO == true } // Only build Qt on Pro
                }
                expression { return utils.rebuildCheck() == true }
              }
            }

            environment {
              AWS_BUCKET="rstudio-ide-build"
              PRODUCT="${utils.getProductName()}"
              BUILD_LOCATION = "build-${FLAVOR}-${ext_map[env.OS].toUpperCase()}" // Don't use BUILD_DIR because it impacts the make-package script
            }

            stages {
              stage('Checkout') {
                when { expression { params.COMMIT_HASH != '' } }
                steps {
                  // We need to checkout the correct commit again here because the matrix builds run on different agents
                  checkout([$class: 'GitSCM',
                            branches: [[name: "${params.COMMIT_HASH}"]],
                            extensions: [],
                            userRemoteConfigs: [[credentialsId: 'posit-jenkins', url: GIT_URL ]]])
                }
              }

              stage('Build and Sign') {
                environment {
                  CODESIGN_KEY = credentials('gpg-codesign-private-key')
                  CODESIGN_PASS = credentials('gpg-codesign-passphrase')
                  PKG_EXTENSION = "${ext_map[env.OS]}"
                }

                steps {
                  dir('package/linux') {
                    withAWS(role: 'build', roleAccount: AWS_ACCOUNT_ID) {
                      sh "PACKAGE_OS='${package_os[env.OS]}' ${ENV} ./make-${FLAVOR.toLowerCase()}-package ${ext_map[env.OS].toUpperCase()} clean"
                    }
                    sh '../../docker/jenkins/sign-release.sh ${BUILD_LOCATION}/rstudio-*.${PKG_EXTENSION} ${CODESIGN_KEY} ${CODESIGN_PASS}'
                  }
                }
              }

              stage('Test') {
                stages {
                  stage ('Electron-Only Tests') {
                    when {
                      allOf {
                        expression { return FLAVOR == "Electron" }
                      }
                    }

                    steps {
                      dir( "src/node/desktop" ) {
                        sh './scripts/docker-run-unit-tests.sh'
                      }
                    }
                  }

                  stage ('GWT and C++ Tests') {
                    when {
                      allOf {
                        // Disable opensuse15 while investigating R test failure
                        expression { return OS != "opensuse15" }
                      }
                    }
                    stages {
                      stage("GWT Tests") {
                        steps {
                          dir ( 'package/linux/' ) {
                            sh "cd ${BUILD_LOCATION}/src/gwt && ./gwt-unit-tests.sh"
                          }
                        }
                      }
                      stage("core Tests") {
                        steps {
                          dir ( 'package/linux/' ) {
                            sh "cd ${BUILD_LOCATION}/src/cpp && ./rstudio-tests --scope core"
                          }
                        }
                      }
                      stage("rsession Tests") {
                        when {
                          allOf {
                            expression { return !(OS == "focal" &&  FLAVOR == "Electron" && IS_PRO == false) } // See https://github.com/rstudio/rstudio-pro/issues/4681  
                          }
                        }
                        steps {
                          dir ( 'package/linux/' ) {
                            sh "cd ${BUILD_LOCATION}/src/cpp && ./rstudio-tests --scope rsession"
                          }
                        }
                      }
                      stage("rserver Tests") {
                        when {
                          allOf {
                            expression { return !(OS == "focal" &&  FLAVOR == "Electron" && IS_PRO == false) } // See https://github.com/rstudio/rstudio-pro/issues/4681  
                          }
                        }
                        steps {
                          dir ( 'package/linux/' ) {
                            sh "cd ${BUILD_LOCATION}/src/cpp && ./rstudio-tests --scope rserver"
                          }
                        }
                      }
                      stage("r Tests") {
                        when {
                          allOf {
                            expression { return OS != "focal"} // See https://github.com/rstudio/rstudio-pro/issues/4681  
                          }
                        }
                        steps {
                          dir ( 'package/linux/' ) {
                            sh "cd ${BUILD_LOCATION}/src/cpp && ./rstudio-tests --scope r"
                          }
                        }
                      }
                    }
                  }
                }
              }

              stage ('Upload') {

                when { expression { return params.PUBLISH } }

                environment {
                  PACKAGE_DIR = "package/linux/${BUILD_LOCATION}"
                  PACKAGE_FILE = "${utils.renameFile(PACKAGE_DIR, 'rstudio-*.' + ext_map[env.OS])}"
                  TAR_PACKAGE_DIR= "${PACKAGE_DIR}/_CPack_Packages/Linux/${ext_map[env.OS].toUpperCase()}"
                  TAR_PACKAGE_FILE = "${utils.renameTarFile(TAR_PACKAGE_DIR)}"
                  BUILD_TYPE = "sh(script: 'cat version/BUILDTYPE', returnStdout: true).trim().toLowerCase()"
                  AWS_PATH = "${FLAVOR.toLowerCase()}/${OS}/${utils.getArchForOs(OS, ARCH)}"
                }

                stages {
                  stage("Upload Package") {
                    steps {
                      withAWS(role: 'ide-build', region: 'us-east-1') {
                        retry(5) {
                          script {
                            utils.uploadPackageToS3 "${PACKAGE_DIR}/${PACKAGE_FILE}", "${AWS_PATH}/"
                          }
                        }

                        script {
                          if ((FLAVOR == "Desktop") || (FLAVOR == "Electron")) {
                            retry(5) {
                              script {
                                utils.uploadPackageToS3 "${TAR_PACKAGE_DIR}/${TAR_PACKAGE_FILE}", "${AWS_PATH}/"
                              }
                            }
                          }
                        }
                      }
                    }
                  }

                  stage("Sentry Upload") {
                    when { expression { return params.DAILY } }

                    environment {
                      SENTRY_API_KEY = credentials('ide-sentry-api-key')
                    }
                    
                    steps {
                      // Upload Sentry
                      dir("package/linux/${BUILD_LOCATION}/src/cpp") {
                        retry(5) {
                          timeout(activity: true, time: 15) {
                            script {
                              utils.sentryUpload 'elf'
                            }
                          }
                        }
                      }
                    }
                  }
                  
                  stage("Publish") {
                    environment {
                      GITHUB_LOGIN = credentials('posit-jenkins')
                      DAILIES_PATH = "${PRODUCT}/${OS}-${utils.getArchForOs(OS, ARCH)}"
                    }

                    steps {
                      dir("${PACKAGE_DIR}") {
                        script {
                          // publish build to dailies page
                          utils.publishToDailiesSite PACKAGE_FILE, DAILIES_PATH, AWS_PATH
                        }
                      }

                      dir("${TAR_PACKAGE_DIR}") {
                        script {
                          if (FLAVOR == "Electron") {
                            utils.publishToDailiesSite TAR_PACKAGE_FILE, "${DAILIES_PATH}-xcopy", AWS_PATH
                          }
                        }
                      }
                    }
                  }

                  stage ("Update Daily Build Redirects") {
                    environment {
                      RSTUDIO_ORG_PEM = credentials('www-rstudio-org-pem') 
                    }

                    // for pro, update with Qt
                    // for open source, update with Electron
                    when { 
                      anyOf {
                        expression { return params.PUBLISH && params.DAILY && IS_PRO == true && FLAVOR == "Desktop" }
                        expression { return params.PUBLISH && params.DAILY && IS_PRO == false && FLAVOR == "Electron" }
                        expression { return params.PUBLISH && params.DAILY && FLAVOR == "Server" }
                      }
                    }

                    steps {
                      script {
                        utils.updateDailyRedirects "${AWS_PATH}/${PACKAGE_FILE}"
                      }
                    }
                  }
                }
              }
            }
            post {
              always {
                deleteDir()
              }
            }
          }
        }
      }
    }

    stage('Trigger Automation Testing') {
      agent { label 'linux' }

      // Skip for hourly builds, non-published builds, and branches that don't 
      // have corresponding automation branches
      when {
        allOf {
          expression { return params.DAILY }
          expression { return params.PUBLISH }
          expression { return env.BRANCH_NAME != "release-ghost-orchid" }
          expression { return env.BRANCH_NAME != "v1.4-juliet-rose" }
        }
      }

      steps {
        build wait: false,
          job: "IDE/qa-${IS_PRO ? '' : 'opensource-'}automation",
          parameters: [
            string(name: 'RSTUDIO_VERSION_MAJOR', value: "${RSTUDIO_VERSION_MAJOR}"),
            string(name: 'RSTUDIO_VERSION_MINOR', value: "${RSTUDIO_VERSION_MINOR}"),
            string(name: 'RSTUDIO_VERSION_PATCH', value: "${RSTUDIO_VERSION_PATCH}"),
            string(name: 'RSTUDIO_VERSION_SUFFIX', value: "${RSTUDIO_VERSION_SUFFIX}"),
            string(name: 'SLACK_CHANNEL', value: "${params.SLACK_CHANNEL}"),
            string(name: 'BRANCH_NAME', value: "${env.BRANCH_NAME}")
          ]
      }
    }
  }

  post {
    always {
      node('linux') {
        deleteDir()
        sendNotifications slack_channel: SLACK_CHANNEL
      }
    }
  }
}<|MERGE_RESOLUTION|>--- conflicted
+++ resolved
@@ -20,59 +20,6 @@
   'opensuse15': 'OpenSUSE 15'
 ]
 
-<<<<<<< HEAD
-// Use a function to keep the pipeline length down.
-def shouldBuild(boolean isDaily, boolean isPro) {
-  def matchesFilter = ((params.OS_FILTER == env.OS ||  params.OS_FILTER == 'all') &&
-    (params.ARCH_FILTER == env.ARCH ||  params.ARCH_FILTER == 'all') &&
-    (params.FLAVOR_FILTER == env.FLAVOR ||  params.FLAVOR_FILTER == 'all'))
-
-  // Filter hourlies based on https://github.com/rstudio/rstudio-pro/issues/4143#issuecomment-1362142399
-  def inHourlySubset = true
-  if (!isDaily) {
-    if (isPro) {
-      // build an x86_64 rhel8 WB, x86_64 rhel9 QT RDP, and an arm64 jammy Electron RDP 
-      inHourlySubset = ((env.OS == 'rhel8' && env.ARCH == 'x86_64' && env.FLAVOR == 'Server') ||
-        (env.OS == 'centos7' && env.ARCH == 'x86_64' && env.FLAVOR == 'Desktop') || 
-        (env.OS == 'jammy' && env.ARCH == 'arm64' && env.FLAVOR == 'Electron'))
-    } else {
-      // build an arm64 rhel9 Desktop and an x86_64 focal Server
-      inHourlySubset = ((env.OS == 'rhel9' && env.ARCH == 'arm64' && env.FLAVOR == 'Electron') ||
-        (env.OS == 'focal' && env.ARCH == 'x86_64' && env.FLAVOR == 'Server'))
-    }
-  }
-
-  // The focal builds are being build on bionic, hence the name confusion here
-  def bionicProArm = (env.OS == 'focal' && env.ARCH == 'arm64' && isPro)
-
-  return matchesFilter && inHourlySubset && !bionicProArm
-}
-
-def renameFile(String dir, String match) {
-  def file = sh(script: "basename `ls ${dir}/${match}`", returnStdout: true).trim()
-  def renamedFile = file.replace('-relwithdebinfo', '')
-  sh "mv ${dir}/${file} ${dir}/${renamedFile}"
-  return renamedFile
-}
-
-def renameTarFile(String dir) {
-  if ((FLAVOR == "Desktop") || (FLAVOR == "Electron")) {
-    return renameFile(dir, "*.tar.gz")
-  }
-
-  return ""
-}
-
-def getAgentLabel(String arch) {
-  if (arch == 'arm64') {
-    return 'linux && arm64 && 4x'
-  }
-
-  return 'linux-4x && x86_64'
-}
-
-=======
->>>>>>> cc090bb4
 pipeline {
   agent none
 
@@ -87,15 +34,10 @@
   }
 
   parameters {
-<<<<<<< HEAD
-    string(name: 'RSTUDIO_VERSION_PATCH', description: 'RStudio Patch Version')
-    string(name: 'SLACK_CHANNEL', defaultValue: '#ide-builds', description: 'Slack channel to publish build message.')
-=======
     string(name: 'COMMIT_HASH' , defaultValue: '')
     booleanParam(name: 'DAILY', defaultValue: false, description: 'Runs daily build if true')
     booleanParam(name: 'PUBLISH', defaultValue: false, description: 'Runs publish stage if true')
     booleanParam(name: 'FORCE_BUILD_BINARIES', defaultValue: false, description: 'Force build binaries even if there are no changes, and even if they have already been built previously')
->>>>>>> cc090bb4
     string(name: 'OS_FILTER', defaultValue: 'all', description: 'Pattern to limit builds by matching OS')
     string(name: 'ARCH_FILTER', defaultValue: 'all', description: 'Pattern to limit builds by matching ARCH')
     string(name: 'FLAVOR_FILTER', defaultValue: 'all', description: 'Pattern to limit builds by matching FLAVOR')
