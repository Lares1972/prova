def utils

def ext_map = 
[
  'focal':      'deb',
  'jammy':      'deb',
  'centos7':    'rpm',
  'rhel8':      'rpm',
  'rhel9':      'rpm',
  'opensuse15': 'rpm'
]

def package_os =
[
  'focal':      'Ubuntu Focal',
  'jammy':      'Ubuntu Jammy',
  'centos7':    'CentOS 7',
  'rhel8':      'RHEL 8',
  'rhel9':      'RHEL 9',
  'opensuse15': 'OpenSUSE 15'
]

// Use a function to keep the pipeline length down.
def shouldBuild(boolean isDaily, boolean isPro) {
  def matchesFilter = ((params.OS_FILTER == env.OS ||  params.OS_FILTER == 'all') &&
    (params.ARCH_FILTER == env.ARCH ||  params.ARCH_FILTER == 'all') &&
    (params.FLAVOR_FILTER == env.FLAVOR ||  params.FLAVOR_FILTER == 'all'))

  // Filter hourlies based on https://github.com/rstudio/rstudio-pro/issues/4143#issuecomment-1362142399
  def inHourlySubset = true
  if (!isDaily) {
    if (isPro) {
      // build an x86_64 rhel8 WB, x86_64 rhel9 QT RDP, and an arm64 jammy Electron RDP 
      inHourlySubset = ((env.OS == 'rhel8' && env.ARCH == 'x86_64' && env.FLAVOR == 'Server') ||
        (env.OS == 'centos7' && env.ARCH == 'x86_64' && env.FLAVOR == 'Desktop') || 
        (env.OS == 'jammy' && env.ARCH == 'arm64' && env.FLAVOR == 'Electron'))
    } else {
      // build an arm64 rhel9 Desktop and an x86_64 focal Server
      inHourlySubset = ((env.OS == 'rhel9' && env.ARCH == 'arm64' && env.FLAVOR == 'Electron') ||
        (env.OS == 'focal' && env.ARCH == 'x86_64' && env.FLAVOR == 'Server'))
    }
  }

  // The focal builds are being build on bionic, hence the name confusion here
  def bionicProArm = (env.OS == 'focal' && env.ARCH == 'arm64' && isPro)

  return matchesFilter && inHourlySubset && !bionicProArm
}

def renameFile(String dir, String match) {
  def file = sh(script: "basename `ls ${dir}/${match}`", returnStdout: true).trim()
  def renamedFile = file.replace('-relwithdebinfo', '')
  sh "mv ${dir}/${file} ${dir}/${renamedFile}"
  return renamedFile
}

def renameTarFile(String dir) {
  if ((FLAVOR == "Desktop") || (FLAVOR == "Electron")) {
    return renameFile(dir, "*.tar.gz")
  }

  return ""
}

def getAgentLabel(String arch) {
  if (arch == 'arm64') {
    return 'linux && arm64 && 4x'
  }

  return 'linux-4x && x86_64'
}

pipeline {
  agent none

  options {
    disableConcurrentBuilds()
    buildDiscarder(
      logRotator(
        artifactDaysToKeepStr: '',
        artifactNumToKeepStr: '',
        daysToKeepStr: '',
        numToKeepStr: '100'))
  }

  parameters {
<<<<<<< HEAD
    string(name: 'RSTUDIO_VERSION_PATCH', description: 'RStudio Patch Version')
=======
    string(name: 'RSTUDIO_VERSION_PATCH', defaultValue: '3', description: 'RStudio Patch Version')
>>>>>>> 1ba095fb
    string(name: 'SLACK_CHANNEL', defaultValue: '#ide-builds', description: 'Slack channel to publish build message.')
    string(name: 'OS_FILTER', defaultValue: 'all', description: 'Pattern to limit builds by matching OS')
    string(name: 'ARCH_FILTER', defaultValue: 'all', description: 'Pattern to limit builds by matching ARCH')
    string(name: 'FLAVOR_FILTER', defaultValue: 'all', description: 'Pattern to limit builds by matching FLAVOR')
    booleanParam(name: 'DAILY', defaultValue: false, description: 'Runs daily build if true')
    booleanParam(name: 'PUBLISH', defaultValue: false, description: 'Runs publish stage if true')
    string(name: 'COMMIT_HASH' , defaultValue: '')
  }

  environment {
    RSTUDIO_VERSION = ""
    RSTUDIO_VERSION_MAJOR = ""
    RSTUDIO_VERSION_MINOR = ""
    RSTUDIO_VERSION_PATCH = ""
    RSTUDIO_VERSION_SUFFIX = ""
    RSTUDIO_VERSION_FLOWER = ""
    ENV = ""
    IS_PRO = false
    AWS_ACCOUNT_ID = '749683154838'
  }

  stages {

    stage('Initialize') {
      agent { label 'linux' }

      stages {
        stage('Load Utils') {
          steps {
            script {
              utils = load "${env.WORKSPACE}/utils.groovy"
            }
          }
        }

        stage("Checkout") {
          when { expression { params.COMMIT_HASH != '' } }

          steps {
            echo "Commit_hash value: ${params.COMMIT_HASH}"
            checkout([$class: 'GitSCM',
                      branches: [[name: "${params.COMMIT_HASH}"]],
                      extensions: [],
                      userRemoteConfigs: [[credentialsId: 'posit-jenkins', url: GIT_URL ]]])
          }
        }

        stage('Versioning') {
          steps {
            script {
              (RSTUDIO_VERSION,
                RSTUDIO_VERSION_MAJOR,
                RSTUDIO_VERSION_MINOR,
                RSTUDIO_VERSION_PATCH,
                RSTUDIO_VERSION_SUFFIX) = utils.getVersion(!params.DAILY)
              RSTUDIO_VERSION_FLOWER = utils.getFlower()
              IS_PRO = RSTUDIO_VERSION_SUFFIX.contains('pro')
              
              // Set up environment for builds.
              ENV = utils.getBuildEnv(!params.DAILY)
            }

            buildName "${RSTUDIO_VERSION}"
            archiveArtifacts artifacts: 'version/RELEASE', followSymlinks: false
          }
        }
      }
    }

    stage('Build Matrix') {
      matrix {
        when { expression { return shouldBuild(params.DAILY, IS_PRO) } }

        axes {
          axis {
            name 'OS'
            values 'focal', 'jammy', 'centos7', 'rhel8', 'rhel9', 'opensuse15'
          }
          axis {
            name 'ARCH'
            values 'x86_64', 'arm64'
          }
          axis {
              name 'FLAVOR'
              values 'Desktop', 'Server', 'Electron'
          }
        }

        excludes {
          exclude {
            axis {
              name 'OS'
              values 'centos7', 'rhel8', 'opensuse15'
            }
            axis {
              name 'ARCH'
              values 'arm64'
            }
          }
          exclude {
            axis {
              name 'FLAVOR'
              values 'Desktop'
            }
            axis {
              name 'ARCH'
              values 'arm64'
            }
          }
        }

        stages {
          stage ('Build, Test and Upload'){

            // Timeout after no activity in the logs
            // Placing timeout here so only this OS/ARCH/FLAVOR build will timeout
            options {
              timeout(time: 2, unit: 'HOURS', activity: true)
            }

            agent {
              docker {
                image "jenkins/ide:${utils.getDockerTag()}"
                registryCredentialsId 'ecr:us-east-1:aws-build-role'
                registryUrl 'https://263245908434.dkr.ecr.us-east-1.amazonaws.com'
                label "${getAgentLabel(ARCH)}"
              }
            }

            when {
              anyOf {
                environment name: 'FLAVOR', value: 'Electron'
                environment name: 'FLAVOR', value: 'Server'
                expression { return FLAVOR == 'Desktop' && IS_PRO == true } // Only build Qt on Pro
              }
            }

            environment {
              GITHUB_LOGIN = credentials('posit-jenkins')
              AWS_BUCKET="rstudio-ide-build"
              PRODUCT="${utils.getProductName()}"
              BUILD_LOCATION = "build-${FLAVOR}-${ext_map[env.OS].toUpperCase()}" // Don't use BUILD_DIR because it impacts the make-package script
            }

            stages {
              stage('Checkout') {
                when { expression { params.COMMIT_HASH != '' } }
                steps {
                  // We need to checkout he correct commit again here because the matrix builds run on different agents
                  checkout([$class: 'GitSCM',
                            branches: [[name: "${params.COMMIT_HASH}"]],
                            extensions: [],
                            userRemoteConfigs: [[credentialsId: 'posit-jenkins', url: GIT_URL ]]])
                }
              }

              stage('Build and Sign') {
                environment {
                  CODESIGN_KEY = credentials('gpg-codesign-private-key')
                  CODESIGN_PASS = credentials('gpg-codesign-passphrase')
                  PKG_EXTENSION = "${ext_map[env.OS]}"
                }

                steps {
                  dir('package/linux') {
                    withAWS(role: 'build', roleAccount: AWS_ACCOUNT_ID) {
                      sh "PACKAGE_OS='${package_os[env.OS]}' ${ENV} ./make-${FLAVOR.toLowerCase()}-package ${ext_map[env.OS].toUpperCase()} clean"
                    }
                    sh '../../docker/jenkins/sign-release.sh ${BUILD_LOCATION}/rstudio-*.${PKG_EXTENSION} ${CODESIGN_KEY} ${CODESIGN_PASS}'
                  }
                }
              }

              stage('Test') {
                stages {
                  stage ('Electron-Only Tests') {
                    when {
                      allOf {
                        expression { return FLAVOR == "Electron" }
                      }
                    }

                    steps {
                      dir( "src/node/desktop" ) {
                        sh './scripts/docker-run-unit-tests.sh'
                      }
                    }
                  }

                  stage ('GWT and C++ Tests') {
                    when {
                      allOf {
                        // Disable opensuse15 while investigating R test failure
                        expression { return OS != "opensuse15" }
                      }
                    }
                    stages {
                      stage("GWT Tests") {
                        steps {
                          dir ( 'package/linux/' ) {
                            sh "cd ${BUILD_LOCATION}/src/gwt && ./gwt-unit-tests.sh"
                          }
                        }
                      }
                      stage("core Tests") {
                        steps {
                          dir ( 'package/linux/' ) {
                            sh "cd ${BUILD_LOCATION}/src/cpp && ./rstudio-tests --scope core"
                          }
                        }
                      }
                      stage("rsession Tests") {
                        when {
                          allOf {
                            expression { return !(OS == "focal" &&  FLAVOR == "Electron" && IS_PRO == false) } // See https://github.com/rstudio/rstudio-pro/issues/4681  
                          }
                        }
                        steps {
                          dir ( 'package/linux/' ) {
                            sh "cd ${BUILD_LOCATION}/src/cpp && ./rstudio-tests --scope rsession"
                          }
                        }
                      }
                      stage("rserver Tests") {
                        when {
                          allOf {
                            expression { return !(OS == "focal" &&  FLAVOR == "Electron" && IS_PRO == false) } // See https://github.com/rstudio/rstudio-pro/issues/4681  
                          }
                        }
                        steps {
                          dir ( 'package/linux/' ) {
                            sh "cd ${BUILD_LOCATION}/src/cpp && ./rstudio-tests --scope rserver"
                          }
                        }
                      }
                      stage("r Tests") {
                        when {
                          allOf {
                            expression { return OS != "focal"} // See https://github.com/rstudio/rstudio-pro/issues/4681  
                          }
                        }
                        steps {
                          dir ( 'package/linux/' ) {
                            sh "cd ${BUILD_LOCATION}/src/cpp && ./rstudio-tests --scope r"
                          }
                        }
                      }
                    }
                  }
                }
              }

              stage ('Upload') {

                when { expression { return params.PUBLISH } }

                environment {
                  PACKAGE_DIR = "package/linux/${BUILD_LOCATION}"
                  PACKAGE_FILE = "${renameFile(PACKAGE_DIR, 'rstudio-*.' + ext_map[env.OS])}"
                  TAR_PACKAGE_DIR= "${PACKAGE_DIR}/_CPack_Packages/Linux/${ext_map[env.OS].toUpperCase()}"
                  TAR_PACKAGE_FILE = "${renameTarFile(TAR_PACKAGE_DIR)}"
                  BUILD_TYPE = "sh(script: 'cat version/BUILDTYPE', returnStdout: true).trim().toLowerCase()"
                  AWS_PATH = "${FLAVOR.toLowerCase()}/${OS}/${utils.getArchForOs(OS, ARCH)}"
                }

                stages {
                  stage("Upload Package") {
                    steps {
                      withAWS(role: 'ide-build', region: 'us-east-1') {
                        retry(5) {
                          script {
                            utils.uploadPackageToS3 "${PACKAGE_DIR}/${PACKAGE_FILE}", "${AWS_PATH}/"
                          }
                        }

                        script {
                          if ((FLAVOR == "Desktop") || (FLAVOR == "Electron")) {
                            retry(5) {
                              script {
                                utils.uploadPackageToS3 "${TAR_PACKAGE_DIR}/${TAR_PACKAGE_FILE}", "${AWS_PATH}/"
                              }
                            }
                          }
                        }
                      }
                    }
                  }

                  stage("Sentry Upload") {
                    when { expression { return params.DAILY } }

                    environment {
                      SENTRY_API_KEY = credentials('ide-sentry-api-key')
                    }
                    
                    steps {
                      // Upload Sentry
                      dir("package/linux/${BUILD_LOCATION}/src/cpp") {
                        retry(5) {
                          timeout(activity: true, time: 15) {
                            script {
                              utils.sentryUpload 'elf'
                            }
                          }
                        }
                      }
                    }
                  }
                  
                  stage("Publish") {
                    environment {
                      GITHUB_LOGIN = credentials('posit-jenkins')
                      DAILIES_PATH = "${PRODUCT}/${OS}-${utils.getArchForOs(OS, ARCH)}"
                    }

                    steps {
                      dir("${PACKAGE_DIR}") {
                        script {
                          // publish build to dailies page
                          utils.publishToDailiesSite PACKAGE_FILE, DAILIES_PATH, AWS_PATH
                        }
                      }

                      dir("${TAR_PACKAGE_DIR}") {
                        script {
                          if (FLAVOR == "Electron") {
                            utils.publishToDailiesSite TAR_PACKAGE_FILE, "${DAILIES_PATH}-xcopy", AWS_PATH
                          }
                        }
                      }
                    }
                  }

                  stage ("Update Daily Build Redirects") {
                    environment {
                      RSTUDIO_ORG_PEM = credentials('www-rstudio-org-pem') 
                    }

                    // for pro, update with Qt
                    // for open source, update with Electron
                    when { 
                      anyOf {
                        expression { return params.PUBLISH && params.DAILY && IS_PRO == true && FLAVOR == "Desktop" }
                        expression { return params.PUBLISH && params.DAILY && IS_PRO == false && FLAVOR == "Electron" }
                        expression { return params.PUBLISH && params.DAILY && FLAVOR == "Server" }
                      }
                    }

                    steps {
                      script {
                        utils.updateDailyRedirects "${AWS_PATH}/${PACKAGE_FILE}"
                      }
                    }
                  }
                }
              }
            }
            post {
              always {
                deleteDir()
              }
            }
          }
        }
      }
    }

    stage('Trigger Automation Testing') {
      agent { label 'linux' }

      // Skip for hourly builds, non-published builds, and branches that don't 
      // have corresponding automation branches
      when {
        allOf {
          expression { return params.DAILY }
          expression { return params.PUBLISH }
          expression { return env.BRANCH_NAME != "release-ghost-orchid" }
          expression { return env.BRANCH_NAME != "v1.4-juliet-rose" }
        }
      }

      steps {
        build wait: false,
          job: "IDE/qa-${IS_PRO ? '' : 'opensource-'}automation",
          parameters: [
            string(name: 'RSTUDIO_VERSION_MAJOR', value: "${RSTUDIO_VERSION_MAJOR}"),
            string(name: 'RSTUDIO_VERSION_MINOR', value: "${RSTUDIO_VERSION_MINOR}"),
            string(name: 'RSTUDIO_VERSION_PATCH', value: "${RSTUDIO_VERSION_PATCH}"),
            string(name: 'RSTUDIO_VERSION_SUFFIX', value: "${RSTUDIO_VERSION_SUFFIX}"),
            string(name: 'SLACK_CHANNEL', value: "${params.SLACK_CHANNEL}"),
            string(name: 'BRANCH_NAME', value: "${env.BRANCH_NAME}")
          ]
      }
    }
  }

  post {
    always {
      node('linux') {
        deleteDir()
        sendNotifications slack_channel: SLACK_CHANNEL
      }
    }
  }
}<|MERGE_RESOLUTION|>--- conflicted
+++ resolved
@@ -84,11 +84,7 @@
   }
 
   parameters {
-<<<<<<< HEAD
     string(name: 'RSTUDIO_VERSION_PATCH', description: 'RStudio Patch Version')
-=======
-    string(name: 'RSTUDIO_VERSION_PATCH', defaultValue: '3', description: 'RStudio Patch Version')
->>>>>>> 1ba095fb
     string(name: 'SLACK_CHANNEL', defaultValue: '#ide-builds', description: 'Slack channel to publish build message.')
     string(name: 'OS_FILTER', defaultValue: 'all', description: 'Pattern to limit builds by matching OS')
     string(name: 'ARCH_FILTER', defaultValue: 'all', description: 'Pattern to limit builds by matching ARCH')
