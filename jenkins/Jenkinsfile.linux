def utils

def ext_map = 
[
  'bionic':     'deb',
  'jammy':      'deb',
  'centos7':    'rpm',
  'rhel8':      'rpm',
  'rhel9':      'rpm',
  'opensuse15': 'rpm'
]

// Use a function to keep the pipeline length down.
def shouldBuildboolean() {
  echo "Checking whether to build ${env.FLAVOR} on ${env.ARCH} ${env.OS}"
  def matchesFilter = ((params.OS_FILTER == env.OS ||  params.OS_FILTER == 'all') &&
    (params.ARCH_FILTER == env.ARCH ||  params.ARCH_FILTER == 'all') &&
    (params.FLAVOR_FILTER == env.FLAVOR ||  params.FLAVOR_FILTER == 'all'))

  // Filter hourlies based on https://github.com/rstudio/rstudio-pro/issues/4143#issuecomment-1362142399
  def inHourlySubset = true
  if (!params.DAILY) {
    if (env.IS_PRO) {
      echo "Building a Pro Build."
      // build an x86_64 rhel8 WB and an arm64 jammy RDP
      inHourlySubset = ((env.OS == 'rhel8' && env.ARCH == 'x86_64' && env.FLAVOR == 'Server') ||
        (env.OS == 'jammy' && env.ARCH == 'arm64' && env.FLAVOR == 'Desktop'))
    } else {
      echo "Building an OS Build."
      // build an x86_64 rhel9 Desktop and an arm64 bionic Server
      inHourlySubset = ((env.OS == 'rhel9' && env.ARCH == 'x86_64' && env.FLAVOR == 'Electron') ||
        (env.OS == 'bionic' && env.ARCH == 'arm64' && env.FLAVOR == 'Server'))
    }
  }

<<<<<<< HEAD
  return matchesFilter && inHourlySubset
=======
  echo "Matches the fitler?: ${matchesFilter}"
  echo "In the Hourly Subset?: ${inHourlySubset}"
  return matchesFilter && inHourlySubset;
>>>>>>> 5d58d563
}

def renameFile(String dir, String match) {
  def file = sh(script: "basename `ls ${dir}/${match}`", returnStdout: true).trim()
  def renamedFile = file.replace('-relwithdebinfo', '')
  sh "mv ${dir}/${file} ${dir}/${renamedFile}"
  return renamedFile
}

def renameTarFile(String dir) {
  if ((FLAVOR == "Desktop") || (FLAVOR == "Electron")) {
    return renameFile(dir, "*.tar.gz")
  }

  return ""
}
pipeline {
  agent none

  options {
    disableConcurrentBuilds()
    buildDiscarder(
      logRotator(
        artifactDaysToKeepStr: '',
        artifactNumToKeepStr: '',
        daysToKeepStr: '',
        numToKeepStr: '100'))
  }

  parameters {
    string(name: 'RSTUDIO_VERSION_PATCH', defaultValue: '0', description: 'RStudio Patch Version')
    string(name: 'SLACK_CHANNEL', defaultValue: '#ide-builds-dev', description: 'Slack channel to publish build message.')
    string(name: 'OS_FILTER', defaultValue: 'all', description: 'Pattern to limit builds by matching OS')
    string(name: 'ARCH_FILTER', defaultValue: 'all', description: 'Pattern to limit builds by matching ARCH')
    string(name: 'FLAVOR_FILTER', defaultValue: 'all', description: 'Pattern to limit builds by matching FLAVOR')
    booleanParam(name: 'DAILY', defaultValue: false, description: 'Runs daily build if true')
    booleanParam(name: 'PUBLISH', defaultValue: false, description: 'Runs publish stage if true')
    string(name: 'COMMIT_HASH' , defaultValue: '')
  }

  environment {
    RSTUDIO_VERSION = ""
    RSTUDIO_VERSION_MAJOR = ""
    RSTUDIO_VERSION_MINOR = ""
    RSTUDIO_VERSION_PATCH = ""
    RSTUDIO_VERSION_SUFFIX = ""
    RSTUDIO_VERSION_FLOWER = ""
    ENV = ""
    IS_PRO = false
    AWS_ACCOUNT_ID = '749683154838'
  }

  stages {

    stage('Initialize') {
      agent { label 'linux' }

      stages {
        stage('Load Utils') {
          steps {
            script {
              utils = load "${env.WORKSPACE}/utils.groovy"
            }
          }
        }

        stage("Checkout") {
          when { expression { params.COMMIT_HASH != '' } }

          steps {
            echo "Commit_hash value: ${params.COMMIT_HASH}"
            checkout([$class: 'GitSCM',
                      branches: [[name: "${params.COMMIT_HASH}"]],
                      extensions: [],
                      userRemoteConfigs: [[credentialsId: 'github-rstudio-jenkins', url: GIT_URL ]]])
          }
        }

        stage('Versioning') {
          steps {
            script {
              (RSTUDIO_VERSION,
                RSTUDIO_VERSION_MAJOR,
                RSTUDIO_VERSION_MINOR,
                RSTUDIO_VERSION_PATCH,
                RSTUDIO_VERSION_SUFFIX) = utils.getVersion(!params.DAILY)
              RSTUDIO_VERSION_FLOWER = utils.getFlower()
              IS_PRO = RSTUDIO_VERSION_SUFFIX.contains('pro')
              
              // Set up environment for builds.
              ENV = utils.getBuildEnv(DAILY)
            }

            buildName "${RSTUDIO_VERSION}"
          }
        }
      }
    }

    stage('Build Matrix') {
      matrix {
        when { expression { return shouldBuild() } }

        axes {
          axis {
            name 'OS'
            values 'bionic', 'jammy', 'centos7', 'rhel8', 'rhel9', 'opensuse15'
          }
          axis {
            name 'ARCH'
            values 'x86_64', 'arm64'
          }
          axis {
              name 'FLAVOR'
              values 'Desktop', 'Server', 'Electron'
          }
        }

        excludes {
          exclude {
            axis {
              name 'OS'
              values 'centos7', 'opensuse15'
            }
            axis {
              name 'ARCH'
              values 'arm64'
            }
          }
          exclude {
            axis {
              name 'FLAVOR'
              values 'Desktop'
            }
            axis {
              name 'ARCH'
              values 'arm64'
            }
          }
        }

        stages {
          stage ('Build, Test and Upload'){
            agent {
              docker {
                image "jenkins/ide:${OS}-${ARCH}-${RSTUDIO_VERSION_FLOWER}-dev"
                registryCredentialsId 'ecr:us-east-1:aws-build-role'
                registryUrl 'https://263245908434.dkr.ecr.us-east-1.amazonaws.com'
                reuseNode true
                label "linux && ${ARCH}"
              }
            }

            when {
              anyOf {
                environment name: 'FLAVOR', value: 'Electron'
                environment name: 'FLAVOR', value: 'Server'
                expression { return FLAVOR == 'Desktop' && IS_PRO == true } // Only build Qt on Pro
              }
            }

            environment {
              GITHUB_LOGIN = credentials('github-rstudio-jenkins')
              AWS_BUCKET="rstudio-ide-build"
              PRODUCT="${utils.getProductName()}"
            }

            stages {
              stage('Checkout') {
                when { expression { params.COMMIT_HASH != '' } }
                steps {
                  // We need to checkout he correct commit again here because the matrix builds run on different agents
                  checkout([$class: 'GitSCM',
                            branches: [[name: "${params.COMMIT_HASH}"]],
                            extensions: [],
                            userRemoteConfigs: [[credentialsId: 'github-rstudio-jenkins', url: GIT_URL ]]])
                }
              }

              stage('Build and Sign') {
                environment {
                  CODESIGN_KEY = credentials('gpg-codesign-private-key')
                  CODESIGN_PASS = credentials('gpg-codesign-passphrase')
                }

                steps {
                  dir('package/linux') {
                    withAWS(role: 'build', roleAccount: AWS_ACCOUNT_ID) {
                      sh "${ENV} ./make-${FLAVOR.toLowerCase()}-package ${ext_map[env.OS].toUpperCase()}"
                    }
                    sh '../../docker/jenkins/sign-release.sh build-${FLAVOR}-' + ext_map[env.OS].toUpperCase() + '/rstudio-*.' + ext_map[env.OS] + ' ${CODESIGN_KEY} ${CODESIGN_PASS}'
                  }
                }
              }

              stage('Test') {
                stages {
                  stage ('Electron-Only Tests') {
                    when {
                      expression { return FLAVOR == "Electron" }
                    }

                    steps {
                      dir( "src/node/desktop" ) {
                        sh './scripts/docker-run-unit-tests.sh'
                      }
                    }
                  }

                  stage ('GWT and C++ Tests') {
                    steps {
                      dir ( 'package/linux/' ) {
                        sh "cd build-${FLAVOR}-${ext_map[env.OS].toUpperCase()}/src/gwt && ./gwt-unit-tests.sh"
                        sh "cd build-${FLAVOR}-${ext_map[env.OS].toUpperCase()}/src/cpp && ./rstudio-tests"
                      }
                    }
                  }
                }
              }

              stage ('Upload') {

                when { expression { return params.PUBLISH } }

                environment {
                  PACKAGE_DIR = "package/linux/build-${FLAVOR}-${ext_map[env.OS].toUpperCase()}"
                  PACKAGE_FILE = "${renameFile(PACKAGE_DIR, 'rstudio-*.' + ext_map[env.OS])}"
                  TAR_PACKAGE_DIR= "${PACKAGE_DIR}/_CPack_Packages/Linux/${ext_map[env.OS].toUpperCase()}"
                  TAR_PACKAGE_FILE = "${renameTarFile(TAR_PACKAGE_DIR)}"
                  BUILD_TYPE = "sh(script: 'cat version/BUILDTYPE', returnStdout: true).trim().toLowerCase()"
                  AWS_PATH = "${PRODUCT}/${OS}/${utils.getArchForOs(env.OS, env.ARCH)}"
                }

                stages {
                  stage("Upload Package") {
                    steps {
                      withAWS(role: 'ide-build', region: 'us-east-1') {
                        retry(5) {
                          script {
                            utils.uploadPackageToS3 "${PACKAGE_DIR}/${PACKAGE_FILE}", "${AWS_PATH}/"
                          }
                        }

                        script {
                          if ((FLAVOR == "Desktop") || (FLAVOR == "Electron")) {
                            retry(5) {
                              script {
                                utils.uploadPackageToS3 "${TAR_PACKAGE_DIR}/${TAR_PACKAGE_FILE}", "${AWS_PATH}/"
                              }
                            }
                          }
                        }
                      }
                    }
                  }

                  stage("Sentry Upload") {
                    when { expression { return params.DAILY } }

                    environment {
                      SENTRY_API_KEY = credentials('ide-sentry-api-key')
                    }
                    
                    steps {
                      // Upload Sentry
                      dir("package/linux/build-${FLAVOR}-${OS}/src/cpp") {
                        retry(5) {
                          timeout(activity: true, time: 15) {
                            script {
                              utils.sentryUpload 'elf'
                            }
                          }
                        }
                      }
                    }
                  }
                  
                  stage("Publish") {
                    environment {
                      GITHUB_LOGIN = credentials('github-rstudio-jenkins')
                      DAILIES_PATH = "${PRODUCT}/${OS}-${utils.getArchForOs(env.OS, env.ARCH)}"
                    }

                    steps {
                      dir("${PACKAGE_DIR}") {
                        script {
                          // publish build to dailies page
                          utils.publishToDailiesSite PACKAGE_FILE, DAILIES_PATH
                        }
                      }
                    }
                  }

                  stage ("Upload Daily Build Redirects") {
                    environment {
                      RSTUDIO_ORG_PEM = credentials('www-rstudio-org-pem') 
                    }

                    steps {
                      script {
                        utils.uploadDailyRedirects "${AWS_PATH}/${PACKAGE_FILE}"
                      }
                    }
                  }
                }
              }
            }
          }
        }
      }
    }
  }

  post {
    always {
      node('linux') {
        deleteDir()
        sendNotifications slack_channel: SLACK_CHANNEL
      }
    }
  }
}<|MERGE_RESOLUTION|>--- conflicted
+++ resolved
@@ -33,13 +33,9 @@
     }
   }
 
-<<<<<<< HEAD
-  return matchesFilter && inHourlySubset
-=======
   echo "Matches the fitler?: ${matchesFilter}"
   echo "In the Hourly Subset?: ${inHourlySubset}"
-  return matchesFilter && inHourlySubset;
->>>>>>> 5d58d563
+  return matchesFilter && inHourlySubset
 }
 
 def renameFile(String dir, String match) {
