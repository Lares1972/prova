--- conflicted
+++ resolved
@@ -19,12 +19,7 @@
   }
 
   parameters {
-<<<<<<< HEAD
-    string(name: 'SLACK_CHANNEL', defaultValue: '#ide-builds', description: 'Slack channel to publish build message.')
-    string(name: 'RSTUDIO_VERSION_PATCH', description: 'RStudio Patch Version')
-=======
     string(name: 'COMMIT_HASH' , defaultValue: '')
->>>>>>> cc090bb4
     booleanParam(name: 'RSTUDIO_SKIP_QT', defaultValue: false, description: 'Skips installing and bulding for QT')
     booleanParam(name: 'DAILY', defaultValue: false, description: 'Runs daily build if true')
     booleanParam(name: 'PUBLISH', defaultValue: true, description: 'Runs publish stage if true')
@@ -320,10 +315,6 @@
               // the updateDailyRedirects uses a bash script, so much be run on linux
               // Also depends on flavor, so must be in the matrix
               script {
-<<<<<<< HEAD
-=======
-                utils.updateDailyRedirects "desktop/windows/${PACKAGE_NAME}.exe"
->>>>>>> cc090bb4
                 utils.updateDailyRedirects "${AWS_PATH}/${PACKAGE_NAME}.exe"
               }
             }
