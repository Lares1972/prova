/*
 * SessionClientEvent.cpp
 *
 * Copyright (C) 2009-12 by RStudio, Inc.
 *
 * Unless you have received this program directly from RStudio pursuant
 * to the terms of a commercial license agreement with RStudio, then
 * this program is licensed to you under the terms of version 3 of the
 * GNU Affero General Public License. This program is distributed WITHOUT
 * ANY EXPRESS OR IMPLIED WARRANTY, INCLUDING THOSE OF NON-INFRINGEMENT,
 * MERCHANTABILITY OR FITNESS FOR A PARTICULAR PURPOSE. Please refer to the
 * AGPL (http://www.gnu.org/licenses/agpl-3.0.txt) for more details.
 *
 */

#include <session/SessionClientEvent.hpp>

#include <boost/lexical_cast.hpp>

#include <core/Error.hpp>
#include <core/Log.hpp>
#include <core/FilePath.hpp>
#include <core/SafeConvert.hpp>
#include <core/FileSerializer.hpp>
#include <core/system/System.hpp>

using namespace rstudio::core ;

namespace rstudio {
namespace session {

namespace client_events {
   
const int kBusy = 1;  
const int kConsolePrompt = 2;
const int kConsoleWriteOutput = 3;
const int kConsoleWriteError = 4;
const int kShowErrorMessage = 5;
const int kShowHelp = 6;
const int kBrowseUrl = 7;
const int kShowEditor = 11;
const int kChooseFile = 13;
const int kAbendWarning = 14;
const int kQuit = 15;
const int kSuicide = 16;
const int kFileChanged = 17;
const int kWorkingDirChanged = 18;
const int kPlotsStateChanged = 19;
const int kViewData = 20;
const int kPackageStatusChanged = 21;
const int kPackageStateChanged = 22;
const int kLocator = 23;
const int kConsoleResetHistory = 25;
const int kSessionSerialization = 26;
const int kHistoryEntriesAdded = 27;
const int kQuotaStatus = 29;
const int kFileEdit = 32;
const int kShowContent = 33;
const int kShowData = 34;
const int kAsyncCompletion = 35;
const int kSaveActionChanged = 36;
const int kConsoleWritePrompt = 37;
const int kConsoleWriteInput = 38;
const int kShowWarningBar = 39;
const int kOpenProjectError = 40;
const int kVcsRefresh = 41;
const int kAskPass = 42;
const int kConsoleProcessOutput = 43;
const int kConsoleProcessExit = 44;
const int kListChanged = 45;
const int kConsoleProcessCreated = 46;
const int kUiPrefsChanged = 47;
const int kHandleUnsavedChanges = 48;
const int kConsoleProcessPrompt = 49;
const int kHTMLPreviewStartedEvent = 51;
const int kHTMLPreviewOutputEvent = 52;
const int kHTMLPreviewCompletedEvent = 53;
const int kCompilePdfStartedEvent = 54;
const int kCompilePdfOutputEvent = 55;
const int kCompilePdfErrorsEvent = 56;
const int kCompilePdfCompletedEvent = 57;
const int kSynctexEditFile = 58;
const int kFindResult = 59;
const int kFindOperationEnded = 60;
const int kRPubsUploadStatus = 61;
const int kBuildStarted = 62;
const int kBuildOutput = 63;
const int kBuildCompleted = 64;
const int kBuildErrors = 65;
const int kDirectoryNavigate = 66;
const int kDeferredInitCompleted = 67;
const int kPlotsZoomSizeChanged = 68;
const int kSourceCppStarted = 69;
const int kSourceCppCompleted = 70;
const int kLoadedPackageUpdates = 71;
const int kActivatePane = 72;
const int kShowPresentationPane = 73;
const int kEnvironmentRefresh = 74;
const int kContextDepthChanged = 75;
const int kEnvironmentAssigned = 76;
const int kEnvironmentRemoved = 77;
const int kBrowserLineChanged = 78;
const int kPackageLoaded = 79;
const int kPackageUnloaded = 80;
const int kPresentationPaneRequestCompleted = 81;
const int kUnhandledError = 82;
const int kErrorHandlerChanged = 83;
const int kViewerNavigate = 84;
const int kSourceExtendedTypeDetected = 85;
const int kShinyViewer = 86;
const int kDebugSourceCompleted = 87;
const int kRmdRenderStarted = 88;
const int kRmdRenderOutput = 89;
const int kRmdRenderCompleted = 90;
const int kRmdTemplateDiscovered = 91;
const int kRmdTemplateDiscoveryCompleted = 92;
const int kRmdShinyDocStarted = 93;
const int kRmdRSConnectDeploymentOutput = 94;
const int kRmdRSConnectDeploymentCompleted = 95;
const int kUserPrompt = 96;
const int kInstallRtools = 97;
const int kInstallShiny = 98;
const int kSuspendAndRestart = 99;
const int kDataViewChanged = 100;
const int kViewFunction = 101;
const int kMarkersChanged = 102;
const int kEnableRStudioConnect = 103;
const int kUpdateGutterMarkers = 104;
const int kSnippetsChanged = 105;
const int kJumpToFunction = 106;
const int kCollabEditStarted = 107;
const int kSessionCountChanged = 108;
const int kCollabEditEnded = 109;
const int kProjectUsersChanged = 110;
const int kRVersionsChanged = 111;
const int kShinyGadgetDialog = 112;
const int kRmdParamsReady = 113;
const int kRegisterUserCommand = 114;
const int kRmdRSConnectDeploymentFailed = 115;
const int kSendToConsole = 119;
const int kUserFollowStarted = 120;
const int kUserFollowEnded = 121;
const int kProjectAccessRevoked = 122;
const int kCollabEditSaved = 123;
const int kAddinRegistryUpdated = 124;
const int kChunkOutput = 125;
const int kChunkOutputFinished = 126;
const int kRprofStarted = 127;
const int kRprofStopped = 128;
const int kRprofCreated = 129;
const int kEditorCommand = 131;
const int kPreviewRmd = 132;
const int kWebsiteFileSaved = 133;
const int kChunkPlotRefreshed = 134;
const int kChunkPlotRefreshFinished = 135;
const int kReloadWithLastChanceSave = 136;
const int kConnectionUpdated = 139;
const int kEnableConnections = 140;
const int kConnectionListChanged = 141;
const int kActiveConnectionsChanged = 142;
const int kConnectionOpened = 143;
const int kNotebookRangeExecuted = 144;
const int kChunkExecStateChanged = 145;
const int kNavigateShinyFrame = 146;
const int kUpdateNewConnectionDialog = 147;
const int kProjectTemplateRegistryUpdated = 148;
const int kTerminalSubprocs = 149;
const int kPackageExtensionIndexingCompleted = 150;
const int kRStudioAPIShowDialog = 151;
const int kRStudioAPIShowDialogCompleted = 152;
const int kObjectExplorerEvent = 153;
const int kSendToTerminal = 154;
const int kClearTerminal = 155;
const int kAddTerminal = 156;
const int kActivateTerminal = 157;
const int kTerminalCwd = 158;
const int kAdminNotification = 159;
const int kRequestDocumentSave = 160;
const int kRequestDocumentSaveCompleted = 161;
const int kRequestOpenProject = 162;
const int kOpenFileDialog = 163;
const int kRemoveTerminal = 164;
const int kShowPageViewerEvent = 165;
const int kAskSecret = 166;
<<<<<<< HEAD
const int kJobUpdated = 167;
const int kJobRefresh = 168;
const int kJobOutput = 169;
=======
const int kTestsStarted = 167;
const int kTestsOutput = 168;
const int kTestsCompleted = 169;
>>>>>>> bbbc971f
}

void ClientEvent::init(int type, const json::Value& data)
{
   type_ = type;
   data_ = data;
   id_ = core::system::generateUuid();
}
   
void ClientEvent::asJsonObject(int id, json::Object* pObject) const
{
   json::Object& object = *pObject;
   object["id"] = id;
   object["type"] = typeName(); 
   object["data"] = data();
}
   
std::string ClientEvent::typeName() const 
{
   switch(type_)
   {
      case client_events::kBusy:
         return "busy";  
      case client_events::kConsolePrompt:
         return "console_prompt";
      case client_events::kConsoleWriteOutput:
         return "console_output";
      case client_events::kConsoleWriteError: 
         return "console_error";
      case client_events::kShowErrorMessage: 
         return "show_error_message";
      case client_events::kShowHelp: 
         return "show_help";
      case client_events::kBrowseUrl: 
         return "browse_url";
      case client_events::kShowEditor: 
         return "show_editor";
      case client_events::kChooseFile: 
         return "choose_file";
      case client_events::kAbendWarning:
         return "abend_warning";
      case client_events::kQuit:
         return "quit";
      case client_events::kSuicide: 
         return "suicide";
      case client_events::kFileChanged:
         return "file_changed";
      case client_events::kWorkingDirChanged: 
         return "working_dir_changed";
      case client_events::kPlotsStateChanged: 
         return "plots_state_changed";
      case client_events::kViewData: 
         return "view_data";
      case client_events::kPackageStatusChanged: 
         return "package_status_changed";
      case client_events::kPackageStateChanged: 
         return "package_state_changed";
      case client_events::kLocator:
         return "locator";
      case client_events::kConsoleResetHistory:
         return "console_reset_history";
      case client_events::kSessionSerialization:
         return "session_serialization";
      case client_events::kHistoryEntriesAdded:
         return "history_entries_added";
      case client_events::kQuotaStatus:
         return "quota_status";
      case client_events::kFileEdit:
         return "file_edit";
      case client_events::kShowContent:
         return "show_content";
      case client_events::kShowData:
         return "show_data";
      case client_events::kAsyncCompletion:
         return "async_completion";
      case client_events::kSaveActionChanged:
         return "save_action_changed";
      case client_events::kConsoleWritePrompt:
         return "console_write_prompt";
      case client_events::kConsoleWriteInput:
         return "console_write_input";
      case client_events::kShowWarningBar:
         return "show_warning_bar";
      case client_events::kOpenProjectError:
         return "open_project_error";
      case client_events::kVcsRefresh:
         return "vcs_refresh";
      case client_events::kAskPass:
         return "ask_pass";
      case client_events::kConsoleProcessOutput:
         return "console_process_output";
      case client_events::kConsoleProcessExit:
         return "console_process_exit";
      case client_events::kListChanged:
         return "list_changed";
      case client_events::kUiPrefsChanged:
         return "ui_prefs_changed";
      case client_events::kHandleUnsavedChanges:
         return "handle_unsaved_changes";
      case client_events::kConsoleProcessPrompt:
         return "console_process_prompt";
      case client_events::kConsoleProcessCreated:
         return "console_process_created";
      case client_events::kHTMLPreviewStartedEvent:
         return "html_preview_started_event";
      case client_events::kHTMLPreviewOutputEvent:
         return "html_preview_output_event";
      case client_events::kHTMLPreviewCompletedEvent:
         return "html_preview_completed_event";
      case client_events::kCompilePdfStartedEvent:
         return "compile_pdf_started_event";
      case client_events::kCompilePdfOutputEvent:
         return "compile_pdf_output_event";
      case client_events::kCompilePdfErrorsEvent:
         return "compile_pdf_errors_event";
      case client_events::kCompilePdfCompletedEvent:
         return "compile_pdf_completed_event";
      case client_events::kSynctexEditFile:
         return "synctex_edit_file";
      case client_events::kFindResult:
         return "find_result";
      case client_events::kFindOperationEnded:
         return "find_operation_ended";
      case client_events::kRPubsUploadStatus:
         return "rpubs_upload_status";
      case client_events::kBuildStarted:
         return "build_started";
      case client_events::kBuildOutput:
         return "build_output";
      case client_events::kBuildCompleted:
         return "build_completed";
      case client_events::kBuildErrors:
         return "build_errors";
      case client_events::kDirectoryNavigate:
         return "directory_navigate";
      case client_events::kDeferredInitCompleted:
         return "deferred_init_completed";
      case client_events::kPlotsZoomSizeChanged:
         return "plots_zoom_size_changed";
      case client_events::kSourceCppStarted:
         return "source_cpp_started";
      case client_events::kSourceCppCompleted:
         return "source_cpp_completed";
      case client_events::kLoadedPackageUpdates:
         return "loaded_package_updates";
      case client_events::kActivatePane:
         return "activate_pane";
      case client_events::kShowPresentationPane:
         return "show_presentation_pane";
      case client_events::kEnvironmentRefresh:
         return "environment_refresh";   
      case client_events::kContextDepthChanged:
         return "context_depth_changed";
      case client_events::kEnvironmentAssigned:
         return "environment_assigned";
      case client_events::kEnvironmentRemoved:
         return "environment_removed";
      case client_events::kBrowserLineChanged:
         return "browser_line_changed";
      case client_events::kPackageLoaded:
         return "package_loaded";
      case client_events::kPackageUnloaded:
         return "package_unloaded";
      case client_events::kPresentationPaneRequestCompleted:
         return "presentation_pane_request_completed";
      case client_events::kUnhandledError:
         return "unhandled_error";
      case client_events::kErrorHandlerChanged:
         return "error_handler_changed";
      case client_events::kViewerNavigate:
         return "viewer_navigate";
      case client_events::kSourceExtendedTypeDetected:
         return "source_extended_type_detected";
      case client_events::kShinyViewer:
         return "shiny_viewer";
      case client_events::kDebugSourceCompleted:
         return "debug_source_completed";
      case client_events::kRmdRenderStarted:
         return "rmd_render_started";
      case client_events::kRmdRenderOutput:
         return "rmd_render_output";
      case client_events::kRmdRenderCompleted:
         return "rmd_render_completed";
      case client_events::kRmdShinyDocStarted:
         return "rmd_shiny_doc_started";
      case client_events::kRmdRSConnectDeploymentOutput:
         return "rsconnect_deployment_output";
      case client_events::kRmdRSConnectDeploymentCompleted:
         return "rsconnect_deployment_completed";
      case client_events::kRmdRSConnectDeploymentFailed:
         return "rsconnect_deployment_failed";
      case client_events::kUserPrompt:
         return "user_prompt";
      case client_events::kInstallRtools:
         return "install_r_tools";
      case client_events::kInstallShiny:
         return "install_shiny";
      case client_events::kSuspendAndRestart:
         return "suspend_and_restart";
      case client_events::kDataViewChanged:
         return "data_view_changed";
      case client_events::kViewFunction:
         return "view_function";
      case client_events::kMarkersChanged:
         return "markers_changed";
      case client_events::kEnableRStudioConnect:
         return "enable_rstudio_connect";
      case client_events::kUpdateGutterMarkers:
         return "update_gutter_markers";
      case client_events::kSnippetsChanged:
         return "snippets_changed";
      case client_events::kJumpToFunction:
         return "jump_to_function";
      case client_events::kCollabEditStarted:
         return "collab_edit_started";
      case client_events::kSessionCountChanged:
         return "session_count_changed";
      case client_events::kCollabEditEnded:
         return "collab_edit_ended";
      case client_events::kProjectUsersChanged:
         return "project_users_changed";
      case client_events::kRVersionsChanged:
         return "r_versions_changed";
      case client_events::kShinyGadgetDialog:
         return "shiny_gadget_dialog";
      case client_events::kRmdParamsReady:
         return "rmd_params_ready";
      case client_events::kRegisterUserCommand:
         return "register_user_command";
      case client_events::kSendToConsole:
         return "send_to_console";
      case client_events::kUserFollowStarted:
         return "user_follow_started";
      case client_events::kUserFollowEnded:
         return "user_follow_ended";
      case client_events::kProjectAccessRevoked:
         return "project_access_revoked";
      case client_events::kCollabEditSaved:
         return "collab_edit_saved";
      case client_events::kAddinRegistryUpdated:
         return "addin_registry_updated";
      case client_events::kChunkOutput:
         return "chunk_output";
      case client_events::kChunkOutputFinished:
         return "chunk_output_finished";
      case client_events::kRprofStarted:
         return "rprof_started";
      case client_events::kRprofStopped:
         return "rprof_stopped";
      case client_events::kRprofCreated:
         return "rprof_created";
      case client_events::kEditorCommand:
         return "editor_command";
      case client_events::kPreviewRmd:
         return "preview_rmd";
      case client_events::kWebsiteFileSaved:
         return "website_file_saved";
      case client_events::kChunkPlotRefreshed:
         return "chunk_plot_refreshed";
      case client_events::kChunkPlotRefreshFinished:
         return "chunk_plot_refresh_finished";
      case client_events::kReloadWithLastChanceSave:
         return "reload_with_last_chance_save";
      case client_events::kConnectionUpdated:
         return "connection_updated";
      case client_events::kEnableConnections:
         return "enable_connections";
      case client_events::kConnectionListChanged:
         return "connection_list_changed";
      case client_events::kActiveConnectionsChanged:
         return "active_connections_changed";
      case client_events::kConnectionOpened:
         return "connection_opened";
      case client_events::kNotebookRangeExecuted:
         return "notebook_range_executed";
      case client_events::kChunkExecStateChanged:
         return "chunk_exec_state_changed";
      case client_events::kNavigateShinyFrame:
         return "navigate_shiny_frame";
      case client_events::kUpdateNewConnectionDialog:
         return "update_new_connection_dialog";
      case client_events::kProjectTemplateRegistryUpdated:
         return "project_template_registry_updated";
      case client_events::kTerminalSubprocs:
         return "terminal_subprocs";
      case client_events::kPackageExtensionIndexingCompleted:
         return "package_extension_indexing_completed";
      case client_events::kRStudioAPIShowDialog:
         return "rstudioapi_show_dialog";
      case client_events::kRStudioAPIShowDialogCompleted:
         return "rstudioapi_show_dialog_completed";
      case client_events::kObjectExplorerEvent:
         return "object_explorer_event";
      case client_events::kSendToTerminal:
         return "send_to_terminal";
      case client_events::kClearTerminal:
         return "clear_terminal";
      case client_events::kAddTerminal:
         return "add_terminal";
      case client_events::kActivateTerminal:
         return "activate_terminal";
      case client_events::kTerminalCwd:
         return "terminal_cwd";
      case client_events::kAdminNotification:
         return "admin_notification";
      case client_events::kRequestDocumentSave:
         return "request_document_save";
      case client_events::kRequestDocumentSaveCompleted:
         return "request_document_save_completed";
      case client_events::kRequestOpenProject:
         return "request_open_project";
      case client_events::kOpenFileDialog:
         return "open_file_dialog";
      case client_events::kRemoveTerminal:
         return "remove_terminal";
      case client_events::kShowPageViewerEvent:
         return "show_page_viewer";
      case client_events::kAskSecret:
         return "ask_secret";
<<<<<<< HEAD
      case client_events::kJobUpdated:
         return "job_updated";
      case client_events::kJobRefresh:
         return "job_refresh";
      case client_events::kJobOutput:
         return "job_output";
=======
      case client_events::kTestsStarted:
         return "tests_started";
      case client_events::kTestsOutput:
         return "tests_output";
      case client_events::kTestsCompleted:
         return "tests_completed";
>>>>>>> bbbc971f
      default:
         LOG_WARNING_MESSAGE("unexpected event type: " + 
                             safe_convert::numberToString(type_));
         return "";
   }
}

ClientEvent showEditorEvent(const std::string& content,
                            bool isRCode,
                            bool lineWrapping)
{
   json::Object data;
   data["content"] = content;
   data["is_r_code"] = isRCode;
   data["line_wrapping"] = lineWrapping;
   return ClientEvent(client_events::kShowEditor, data);
}

ClientEvent browseUrlEvent(const std::string& url, const std::string& window)
{
   json::Object browseURLInfo;
   browseURLInfo["url"] = url;
   browseURLInfo["window"] = window;
   return ClientEvent(client_events::kBrowseUrl, browseURLInfo);
}
    
   
ClientEvent showErrorMessageEvent(const std::string& title,
                                  const std::string& message)
{
   json::Object errorMessage ;
   errorMessage["title"] = title;
   errorMessage["message"] = message;
   return ClientEvent(client_events::kShowErrorMessage, errorMessage);
}


   
   
} // namespace session
} // namespace rstudio<|MERGE_RESOLUTION|>--- conflicted
+++ resolved
@@ -182,15 +182,12 @@
 const int kRemoveTerminal = 164;
 const int kShowPageViewerEvent = 165;
 const int kAskSecret = 166;
-<<<<<<< HEAD
-const int kJobUpdated = 167;
-const int kJobRefresh = 168;
-const int kJobOutput = 169;
-=======
 const int kTestsStarted = 167;
 const int kTestsOutput = 168;
 const int kTestsCompleted = 169;
->>>>>>> bbbc971f
+const int kJobUpdated = 170;
+const int kJobRefresh = 171;
+const int kJobOutput = 172;
 }
 
 void ClientEvent::init(int type, const json::Value& data)
@@ -510,21 +507,18 @@
          return "show_page_viewer";
       case client_events::kAskSecret:
          return "ask_secret";
-<<<<<<< HEAD
+      case client_events::kTestsStarted:
+         return "tests_started";
+      case client_events::kTestsOutput:
+         return "tests_output";
+      case client_events::kTestsCompleted:
+         return "tests_completed";
       case client_events::kJobUpdated:
          return "job_updated";
       case client_events::kJobRefresh:
          return "job_refresh";
       case client_events::kJobOutput:
          return "job_output";
-=======
-      case client_events::kTestsStarted:
-         return "tests_started";
-      case client_events::kTestsOutput:
-         return "tests_output";
-      case client_events::kTestsCompleted:
-         return "tests_completed";
->>>>>>> bbbc971f
       default:
          LOG_WARNING_MESSAGE("unexpected event type: " + 
                              safe_convert::numberToString(type_));
