--- conflicted
+++ resolved
@@ -1525,11 +1525,8 @@
       (modules::history::initialize)
       (modules::code_search::initialize)
       (modules::build::initialize)
-<<<<<<< HEAD
+      (modules::overlay::initialize)
       (modules::breakpoints::initialize)
-=======
-      (modules::overlay::initialize)
->>>>>>> 31e54945
 
       // workers
       (workers::web_request::initialize)
