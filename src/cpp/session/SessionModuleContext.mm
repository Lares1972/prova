/*
 * SessionModuleContext.mm
 *
 * Copyright (C) 2009-12 by RStudio, Inc.
 *
 * Unless you have received this program directly from RStudio pursuant
 * to the terms of a commercial license agreement with RStudio, then
 * this program is licensed to you under the terms of version 3 of the
 * GNU Affero General Public License. This program is distributed WITHOUT
 * ANY EXPRESS OR IMPLIED WARRANTY, INCLUDING THOSE OF NON-INFRINGEMENT,
 * MERCHANTABILITY OR FITNESS FOR A PARTICULAR PURPOSE. Please refer to the
 * AGPL (http://www.gnu.org/licenses/agpl-3.0.txt) for more details.
 *
 */

#include <session/SessionModuleContext.hpp>

#include <boost/algorithm/string/predicate.hpp>

#include <core/system/Process.hpp>

#include <Foundation/NSString.h>
#include <Foundation/NSArray.h>
#include <Foundation/NSDictionary.h>
#include <Foundation/NSAutoreleasePool.h>

#include <AppKit/NSPasteboard.h>
#include <AppKit/NSImage.h>

using namespace rstudio;
using namespace rstudio::core;

<<<<<<< HEAD
namespace rsession {
=======
namespace rstudio {
namespace session {
>>>>>>> 41b8cc23
namespace module_context {

bool isOSXMavericks()
{
   NSAutoreleasePool *pool = [[NSAutoreleasePool alloc] init];

   NSDictionary *systemVersionDictionary =
       [NSDictionary dictionaryWithContentsOfFile:
           @"/System/Library/CoreServices/SystemVersion.plist"];

   NSString *systemVersion =
       [systemVersionDictionary objectForKey:@"ProductVersion"];

   std::string version(
         [systemVersion cStringUsingEncoding:NSASCIIStringEncoding]);

   [pool release];

   return boost::algorithm::starts_with(version, "10.9") ||
          boost::algorithm::starts_with(version, "10.10");
}

bool hasOSXMavericksDeveloperTools()
{
   if (isOSXMavericks())
   {
      core::system::ProcessResult result;
      Error error = core::system::runCommand("xcode-select -p",
                                             core::system::ProcessOptions(),
                                             &result);
      if (!error && (result.exitStatus == EXIT_SUCCESS))
         return true;
      else
         return false;
   }
   else
   {
      return false;
   }
}

Error copyImageToCocoaPasteboard(const FilePath& imagePath)
{
   NSAutoreleasePool *pool = [[NSAutoreleasePool alloc] init];

   NSString* path = [NSString stringWithUTF8String:
                     imagePath.absolutePath().c_str()];
   
   NSImage* image = [[NSImage alloc] initWithContentsOfFile: path];
   
   NSPasteboard *pboard = [NSPasteboard generalPasteboard];
   [pboard clearContents];
   
   NSArray *copiedObjects = [NSArray arrayWithObject:image];
   [pboard writeObjects: copiedObjects];
   
   [image release];
   
   [pool release];

   return Success();
}

} // namespace module_context
} // namespace session
} // namespace rstudio<|MERGE_RESOLUTION|>--- conflicted
+++ resolved
@@ -30,12 +30,8 @@
 using namespace rstudio;
 using namespace rstudio::core;
 
-<<<<<<< HEAD
-namespace rsession {
-=======
 namespace rstudio {
 namespace session {
->>>>>>> 41b8cc23
 namespace module_context {
 
 bool isOSXMavericks()
