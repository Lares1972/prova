--- conflicted
+++ resolved
@@ -655,14 +655,10 @@
    settings_.set("clangVerbose", level);
 }
 
-<<<<<<< HEAD
 bool UserSettings::enableRStudioConnect() const
 {
    return false;
 }
 
 }// namespace session
-=======
-}// namespace session
-} // namespace rstudio
->>>>>>> 530fb453
+} // namespace rstudio