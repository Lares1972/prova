--- conflicted
+++ resolved
@@ -79,16 +79,13 @@
                        fileext = ".rdf")
 
     max.print <- if (is.null(options$max.print)) getOption("max.print", 1000) else options$max.print
-    x <- .rs.toDataFrame(head(x, max.print), "x", flatten = FALSE, force = TRUE)
-
-<<<<<<< HEAD
+
     cols.max.print <- if (is.null(options$cols.max.print)) getOption("cols.max.print", 1000) else options$cols.max.print
     if (NCOL(x) > cols.max.print) {
       x <- x[,c(1:cols.max.print)]
     }
-=======
+
     x <- as.data.frame(head(x, max.print))
->>>>>>> a26e3317
 
     save(
       x,
