/*
 * Job.hpp
 *
 * Copyright (C) 2009-18 by RStudio, Inc.
 *
 * Unless you have received this program directly from RStudio pursuant
 * to the terms of a commercial license agreement with RStudio, then
 * this program is licensed to you under the terms of version 3 of the
 * GNU Affero General Public License. This program is distributed WITHOUT
 * ANY EXPRESS OR IMPLIED WARRANTY, INCLUDING THOSE OF NON-INFRINGEMENT,
 * MERCHANTABILITY OR FITNESS FOR A PARTICULAR PURPOSE. Please refer to the
 * AGPL (http://www.gnu.org/licenses/agpl-3.0.txt) for more details.
 *
 */

#ifndef SESSION_JOBS_JOB_HPP
#define SESSION_JOBS_JOB_HPP

#include <string>
#include <core/json/Json.hpp>
#include <r/RSexp.hpp>
#include <boost/date_time/posix_time/posix_time.hpp>

namespace rstudio {
namespace session {
namespace modules {      
namespace jobs {

enum JobState {
   // invalid state sentry
   JobInvalid    = 0,

   // valid job states
   JobIdle       = 1,
   JobRunning    = 2,
   JobSucceeded  = 3,
   JobCancelled  = 4,
   JobFailed     = 5,

   // min/max valid state sentries
   JobStateMin   = JobIdle,
   JobStateMax   = JobFailed
};

class Job
{
public:
   Job();

   Job(const std::string& id, 
       const std::string& name,
       const std::string& status,
       const std::string& group,
       int progress, 
       int max,
       JobState state,
       bool autoRemove,
<<<<<<< HEAD
       SEXP actions);
=======
       bool show);
>>>>>>> 6f887460

   // job ID (machine-generated)
   std::string id() const;

   // name of job (user-defined)
   std::string name() const;

   // job status; updated throughout its lifetime
   std::string status() const;

   // group job belongs to
   std::string group() const;

   // the number of progress units that have been completed so far
   int progress() const;

   // the total number of progress units
   int max() const;

   // the current state of the job
   JobState state() const;

   // whether the job is complete
   bool complete() const;

   // whether the job should be cleaned up automatically when complete
   bool autoRemove() const;

   // whether the client is listening to the job
   void setListening(bool listening);

   // execute a custom (user-defined) action
   core::Error executeAction(const std::string& name);
   void setActions(SEXP actions);

   // add and retrieve output
   void addOutput(const std::string& output, bool error); 
   core::json::Array output(int position);

   // whether the job pane should should be shown at start
   bool show() const;

   // timing
   time_t recorded() const;
   time_t started() const;
   time_t completed() const;

   void setProgress(int units);
   void setProgressMax(int units);
   void setStatus(const std::string& status);
   void setState(JobState state);

   // convert job to/from JSON
   core::json::Object toJson() const;
   static core::Error fromJson(const core::json::Object& src, 
                               boost::shared_ptr<Job>* pJob);

   static std::string stateAsString(JobState state);
   static JobState stringAsState (const std::string& state);

   // remove any persisted state
   void cleanup();

private:
   core::FilePath jobCacheFolder();
   core::FilePath outputCacheFile();

   std::string id_;
   std::string name_;
   std::string status_;
   std::string group_;

   JobState state_;

   int progress_;
   int max_;

   time_t recorded_;   // when the job was added
   time_t started_;    // when the job began executing
   time_t completed_;  // when the job completed executing

   bool autoRemove_;
   bool listening_;
<<<<<<< HEAD

   r::sexp::PreservedSEXP actions_;
=======
   bool show_;
>>>>>>> 6f887460
};



} // namespace jobs
} // namespace modules
} // namespace session
} // namespace rstudio

#endif // SESSION_JOBS_JOB_HPP<|MERGE_RESOLUTION|>--- conflicted
+++ resolved
@@ -55,11 +55,8 @@
        int max,
        JobState state,
        bool autoRemove,
-<<<<<<< HEAD
-       SEXP actions);
-=======
+       SEXP actions,
        bool show);
->>>>>>> 6f887460
 
    // job ID (machine-generated)
    std::string id() const;
@@ -143,12 +140,9 @@
 
    bool autoRemove_;
    bool listening_;
-<<<<<<< HEAD
+   bool show_;
 
    r::sexp::PreservedSEXP actions_;
-=======
-   bool show_;
->>>>>>> 6f887460
 };
 
 
