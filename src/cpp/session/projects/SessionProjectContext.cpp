/*
 * SessionProjectContext.cpp
 *
 * Copyright (C) 2022 by RStudio, PBC
 *
 * Unless you have received this program directly from RStudio pursuant
 * to the terms of a commercial license agreement with RStudio, then
 * this program is licensed to you under the terms of version 3 of the
 * GNU Affero General Public License. This program is distributed WITHOUT
 * ANY EXPRESS OR IMPLIED WARRANTY, INCLUDING THOSE OF NON-INFRINGEMENT,
 * MERCHANTABILITY OR FITNESS FOR A PARTICULAR PURPOSE. Please refer to the
 * AGPL (http://www.gnu.org/licenses/agpl-3.0.txt) for more details.
 *
 */

#include <session/projects/SessionProjects.hpp>

#include <map>

#include <boost/format.hpp>
#include <boost/algorithm/string/trim.hpp>

#include <core/FileSerializer.hpp>
#include <core/r_util/RPackageInfo.hpp>
#include <core/r_util/RProjectFile.hpp>
#include <core/r_util/RSessionContext.hpp>

#include <core/system/FileMonitor.hpp>

#include <r/RExec.hpp>
#include <r/RRoutines.hpp>

#include <session/SessionModuleContext.hpp>
#include <session/SessionScopes.hpp>

#include <session/projects/ProjectsSettings.hpp>
#include <session/projects/SessionProjectSharing.hpp>

#include <session/prefs/UserPrefs.hpp>
#include <session/prefs/UserState.hpp>

#include <sys/stat.h>

#include "SessionProjectFirstRun.hpp"

#define kStorageFolder "projects"

using namespace rstudio::core;
using namespace boost::placeholders;

namespace rstudio {
namespace session {
namespace projects {

namespace {

static std::unique_ptr<r_util::RPackageInfo> s_pIndexedPackageInfo = nullptr;

void onDescriptionChanged()
{
   s_pIndexedPackageInfo.reset();

   std::unique_ptr<r_util::RPackageInfo> pInfo(new r_util::RPackageInfo);
   Error error = pInfo->read(projectContext().buildTargetPath());
   if (error)
      LOG_ERROR(error);

   pInfo.swap(s_pIndexedPackageInfo);
}

void onProjectFilesChanged(const std::vector<core::system::FileChangeEvent>& events)
{
   FilePath descPath = projectContext().buildTargetPath().completeChildPath("DESCRIPTION");
   for (auto& event : events)
   {
      auto& info = event.fileInfo();
      if (info.absolutePath() == descPath.getAbsolutePath())
      {
         onDescriptionChanged();
         break;
      }
   }
}

}  // anonymous namespace


Error computeScratchPaths(const FilePath& projectFile, 
                          FilePath* pScratchPath,
                          FilePath* pSharedScratchPath)
{
   // ensure project user dir
   FilePath projectUserDir = projectFile.getParent().completePath(".Rproj.user");
   if (!projectUserDir.exists())
   {
      // create
      Error error = projectUserDir.ensureDirectory();
      if (error)
         return error;

      // mark hidden if we are on win32
#ifdef _WIN32
      error = core::system::makeFileHidden(projectUserDir);
      if (error)
         return error;
#endif
   }

   // now add context id to form scratch path
   if (pScratchPath)
   {
      FilePath scratchPath = projectUserDir.completePath(prefs::userState().contextId());
      Error error = scratchPath.ensureDirectory();
      if (error)
         return error;

      // return the path
      *pScratchPath = scratchPath;
   }

   // add "shared" to form shared path (shared among all sessions that have
   // this project open)
   if (pSharedScratchPath)
   {
      FilePath sharedScratchPath = projectUserDir.completePath("shared");
      Error error = sharedScratchPath.ensureDirectory();
      if (error)
         return error;

      // return the path
      *pSharedScratchPath = sharedScratchPath;
   }

   return Success();
}

FilePath ProjectContext::oldScratchPath() const
{
   // start from the standard .Rproj.user dir
   FilePath projectUserDir = directory().completePath(".Rproj.user");
   if (!projectUserDir.exists())
      return FilePath();

   // add username if we can get one
   std::string username = core::system::username();
   if (!username.empty())
      projectUserDir = projectUserDir.completePath(username);

   // if this path doesn't exist then bail
   if (!projectUserDir.exists())
      return FilePath();

   return FilePath();
}

FilePath ProjectContext::websitePath() const
{
   if (hasProject() && !buildTargetPath().isEmpty() && r_util::isWebsiteDirectory(buildTargetPath()))
      return buildTargetPath();
   else
      return FilePath();
}

FilePath ProjectContext::fileUnderWebsitePath(const core::FilePath& file) const
{
   // first check same folder; this will catch building simple R Markdown websites 
   // even without an RStudio project in play
   if (r_util::isWebsiteDirectory(file.getParent()))
      return file.getParent();
   
   // otherwise see if this file is under a website project
   if (!websitePath().isEmpty() && file.isWithin(websitePath()))
      return websitePath();
   
   return FilePath();
}

// NOTE: this function is called very early in the process lifetime (from
// session::projects::startup) so can only have limited dependencies.
// specifically, it can rely on userPrefs() being available, but can
// definitely NOT rely on calling into R. For initialization related tasks
// that need to run after R is available use the implementation of the
// initialize method (below)
Error ProjectContext::startup(const FilePath& projectFile,
                              std::string* pUserErrMsg)
{
   // test for project file existence
   if (!projectFile.exists())
   {
      *pUserErrMsg = "the project file does not exist";
      isNewProject_ = true;
      return pathNotFoundError(projectFile.getAbsolutePath(), ERROR_LOCATION);
   }

   // test for writeability of parent
   if (!file_utils::isDirectoryWriteable(projectFile.getParent()))
   {
      *pUserErrMsg = "the project directory is not writeable";
      return systemError(boost::system::errc::permission_denied,
                         ERROR_LOCATION);
   }

   // check to see whether or not this project has been opened before
   FilePath projectUserPath = projectFile.getParent().completePath(".Rproj.user");
   if (projectUserPath.exists())
   {
      FilePath contextPath = projectUserPath.completePath(prefs::userState().contextId());
      isNewProject_ = !contextPath.exists();
   }
   else
   {
      isNewProject_ = true;
   }

   // calculate project scratch path
   FilePath scratchPath;
   FilePath sharedScratchPath;
   Error error = computeScratchPaths(projectFile, &scratchPath,
         &sharedScratchPath);
   if (error)
   {
      *pUserErrMsg = "unable to initialize project - " + error.getSummary();
      return error;
   }

   // read project file config
   bool providedDefaults;
   r_util::RProjectConfig config;
   error = r_util::readProjectFile(projectFile,
                                   defaultConfig(),
                                   buildDefaults(),
                                   &config,
                                   &providedDefaults,
                                   pUserErrMsg);
   if (error)
      return error;

   // update package install args with new defaults (one time only)
   ProjectsSettings projSettings(options().userScratchPath());
   const char * kUpdatePackageInstallDefault = "update-pkg-install-default";
   if (projSettings.readSetting(kUpdatePackageInstallDefault).empty())
   {
      projSettings.writeSetting(kUpdatePackageInstallDefault, "1");
      if (r_util::updateSetPackageInstallArgsDefault(&config))
         providedDefaults = true;
   }

   // if we provided defaults then re-write the project file
   // with the defaults
   if (providedDefaults)
   {
      error = r_util::writeProjectFile(projectFile, buildDefaults(), config);
      if (error)
         LOG_ERROR(error);
   }

   // initialize members
   file_ = projectFile;
   directory_ = file_.getParent();
   scratchPath_ = scratchPath;
   sharedScratchPath_ = sharedScratchPath;
   config_ = config;

   // look for directories that contain python environments
   std::vector<FilePath> children;
   error = directory_.getChildren(children);
   if (error)
      LOG_ERROR(error);
   algorithm::copy_if(children.begin(), children.end(),
                      std::back_inserter(pythonEnvs_), [](const FilePath& child) {
      return child.isDirectory() &&
            (child.completeChildPath("pyvenv.cfg").exists() ||
             child.completeChildPath("conda-meta").exists());
   });


   // assume true so that the initial files pane listing doesn't register
   // a duplicate monitor. if it turns out to be false then this can be
   // repaired by a single refresh of the files pane
   hasFileMonitor_ = config_.enableCodeIndexing;

   // return success
   return Success();

}

void ProjectContext::augmentRbuildignore()
{
   if (isPackageProject())
   {
      // constants
      const char * const kIgnoreRproj = R"(^.*\.Rproj$)";
      const char * const kIgnoreRprojUser = R"(^\.Rproj\.user$)";
      const char * const kIgnoreRCheck = R"(\.Rcheck$)";
      const char * const kIgnorePkgTarGz = R"(.*\.tar\.gz$)";
      const char * const kIgnorePkgTgz = R"(.*\.tgz$)";
      const std::string newLine = "\n";

      std::string ignoreLines = kIgnoreRproj + newLine +
                                kIgnoreRprojUser + newLine;
      
      if (session::options().packageOutputInPackageFolder())
      {
         // if package build is writing output into the package directory,
         // exclude those files, too
         std::string packageName = r_util::packageNameFromDirectory(directory());
         if (!packageName.empty())
         {
            packageName.insert(0, "^");
            ignoreLines.append(packageName + kIgnoreRCheck + newLine);
            ignoreLines.append(packageName + kIgnorePkgTarGz + newLine);
            ignoreLines.append(packageName + kIgnorePkgTgz + newLine);
         }
      }

      // create the file if it doesn't exists
      FilePath rbuildIgnorePath = directory().completeChildPath(".Rbuildignore");
      if (!rbuildIgnorePath.exists())
      {
         Error error = writeStringToFile(rbuildIgnorePath,
                                         ignoreLines,
                                         string_utils::LineEndingNative);
         if (error)
            LOG_ERROR(error);
      }
      else
      {
         // if .Rbuildignore exists, add *.Rproj and .Rproj.user unless
         // they are already there

         std::string strIgnore;
         Error error = core::readStringFromFile(
                                             rbuildIgnorePath,
                                             &strIgnore,
                                             string_utils::LineEndingPosix);
         if (error)
         {
            LOG_ERROR(error);
            return;
         }

         // NOTE: we don't search for the full kIgnoreRproj to account
         // for previous less precisely specified .Rproj entries
         bool hasRProj = strIgnore.find(R"(\.Rproj$)") != std::string::npos;
         bool hasRProjUser = strIgnore.find(kIgnoreRprojUser) != std::string::npos;
         bool hasAllPackageExclusions = true;

         bool addExtraNewline = strIgnore.size() > 0
                                && strIgnore[strIgnore.size() - 1] != '\n';

         if (addExtraNewline)
            strIgnore += newLine;
         if (!hasRProj)
            strIgnore += kIgnoreRproj + newLine;
         if (!hasRProjUser)
            strIgnore += kIgnoreRprojUser + newLine;

         if (session::options().packageOutputInPackageFolder())
         {
            // if package build is writing output into the package directory,
            // make sure we have those exclusions
            std::string packageName = r_util::packageNameFromDirectory(directory());
            if (!packageName.empty())
            {
               packageName.insert(0, "^");
               
               if (strIgnore.find(packageName + kIgnoreRCheck) == std::string::npos)
               {
                  hasAllPackageExclusions = false;
                  strIgnore += packageName + kIgnoreRCheck + newLine;
               }
               if (strIgnore.find(packageName + kIgnorePkgTarGz) == std::string::npos)
               {
                  hasAllPackageExclusions = false;
                  strIgnore += packageName + kIgnorePkgTarGz + newLine;
               }
               if (strIgnore.find(packageName + kIgnorePkgTgz) == std::string::npos)
               {
                  hasAllPackageExclusions = false;
                  strIgnore += packageName + kIgnorePkgTgz + newLine;
               }
            }
         }

         if (hasRProj && hasRProjUser && hasAllPackageExclusions)
            return;

         error = core::writeStringToFile(rbuildIgnorePath,
                                         strIgnore,
                                         string_utils::LineEndingNative);
         if (error)
            LOG_ERROR(error);
      }
   }
}

SEXP rs_getProjectDirectory()
{
   SEXP absolutePathSEXP = R_NilValue;
   if (projectContext().hasProject())
   {
      r::sexp::Protect protect;
      absolutePathSEXP = r::sexp::create(
         projectContext().directory().getAbsolutePath(), &protect);
   }
   return absolutePathSEXP;
}

SEXP rs_hasFileMonitor()
{
   r::sexp::Protect protect;
   return r::sexp::create(projectContext().hasFileMonitor(), &protect);
}

SEXP rs_computeScratchPaths(SEXP projectFileSEXP)
{
   std::string projectFile = r::sexp::asString(projectFileSEXP);
   
   FilePath scratchPath;
   FilePath sharedScratchPath;
   Error error = computeScratchPaths(
            module_context::resolveAliasedPath(projectFile),
            &scratchPath,
            &sharedScratchPath);
   
   if (error)
   {
      LOG_ERROR(error);
      return R_NilValue;
   }
   
   r::sexp::Protect protect;
   r::sexp::ListBuilder builder(&protect);
   builder.add("scratch_path", scratchPath.getAbsolutePath());
   builder.add("shared_scratch_path", sharedScratchPath.getAbsolutePath());
   return r::sexp::create(builder, &protect);
}

Error ProjectContext::initialize()
{
   using namespace module_context;

   RS_REGISTER_CALL_METHOD(rs_getProjectDirectory);
   RS_REGISTER_CALL_METHOD(rs_hasFileMonitor);
   RS_REGISTER_CALL_METHOD(rs_computeScratchPaths);

   std::string projectId(kProjectNone);

   if (hasProject())
   {
      // update activeSession
      activeSession().setProject(createAliasedPath(directory()));

      // update scratch paths
      Error error = computeScratchPaths(file_, &scratchPath_, &sharedScratchPath_);
      if (error)
          LOG_ERROR(error);

      // read build options for the side effect of updating buildOptions_
      RProjectBuildOptions buildOptions;
      error = readBuildOptions(&buildOptions);
      if (error)
         LOG_ERROR(error);

      // compute the build target path
      updateBuildTargetPath();

      // update package info
      updatePackageInfo();

      // compute the default encoding
      updateDefaultEncoding();

      // augment .Rbuildignore if this is a package
      augmentRbuildignore();

      // subscribe to deferred init (for initializing our file monitor)
      if (config().enableCodeIndexing)
      {
         module_context::events().onDeferredInit.connect(
                      boost::bind(&ProjectContext::onDeferredInit, this, _1));
      }

      // compute project ID
      projectId = projectToProjectId(module_context::userScratchPath(), FilePath(),
                                     directory().getAbsolutePath()).id();

      // add default open docs if we have them
      addDefaultOpenDocs();
   }
   else
   {
      // update activeSession
      activeSession().setProject(kProjectNone);
   }

   // compute storage path from project ID
   storagePath_ = module_context::userScratchPath().completePath(kStorageFolder).completePath(projectId);
   
   return Success();
}

namespace {

std::vector<std::string> fileMonitorIgnoredComponents()
{
   // first, built-in ignores
   std::vector<std::string> ignores = {

      // don't monitor things in .Rproj.user
      "/.Rproj.user",

      // don't monitor things in .quarto
      "/.quarto",

      // ignore things within a .git folder
      "/.git",
      
      // ignore some directories within the revdep folder
      "/revdep/checks",
      "/revdep/library",

      // ignore files within an renv or packrat library
      "/renv/library",
      "/renv/python",
      "/renv/staging",
      "/packrat/lib",
      "/packrat/src"
      
      // ignore things marked .noindex
      ".noindex"

   };
   
   // now add user-defined ignores
   json::Array userIgnores = prefs::userPrefs().fileMonitorIgnoredComponents();
   for (auto&& userIgnore : userIgnores)
      if (userIgnore.isString())
         ignores.push_back(userIgnore.getString());

   // don't monitor python envs
   if (projects::projectContext().hasProject())
   {
      const std::vector<FilePath>& envs = projects::projectContext().pythonEnvs();
      std::transform(envs.begin(), envs.end(), std::back_inserter(ignores), [](const FilePath& envPath) {
         return "/" + envPath.getRelativePath(projects::projectContext().directory());
      });
   }
   
   // return vector of ignored components
   return ignores;
   
}

} // end anonymous namespace

void ProjectContext::onDeferredInit(bool newSession)
{
   // update DESCRIPTION file index
   if (projectContext().isPackageProject())
      onDescriptionChanged();

   // kickoff file monitoring for this directory
   using boost::bind;
   core::system::file_monitor::Callbacks cb;
   cb.onRegistered = bind(&ProjectContext::fileMonitorRegistered,
                          this, _1, _2);
   cb.onRegistrationError = bind(&ProjectContext::fileMonitorTermination,
                                 this, _1);
   cb.onMonitoringError = bind(&ProjectContext::fileMonitorTermination,
                               this, _1);
   cb.onFilesChanged = bind(&ProjectContext::fileMonitorFilesChanged,
                            this, _1);
   cb.onUnregistered = bind(&ProjectContext::fileMonitorTermination,
                            this, Success());

   FileMonitorFilterContext context;
   context.ignoreObjectFiles = prefs::userPrefs().hideObjectFiles();
   context.ignoredComponents = fileMonitorIgnoredComponents();
   
   core::system::file_monitor::registerMonitor(
         directory(),
         true,
         boost::bind(&ProjectContext::fileMonitorFilter, this, _1, context),
         cb);
}

void ProjectContext::fileMonitorRegistered(
                              core::system::file_monitor::Handle handle,
                              const tree<core::FileInfo>& files)
{
   // update state
   hasFileMonitor_ = true;

   // notify subscribers
   onMonitoringEnabled_(files);
}

void ProjectContext::fileMonitorFilesChanged(
                   const std::vector<core::system::FileChangeEvent>& events)
{
   // notify client (gwt)
   module_context::enqueFileChangedEvents(directory(), events);

   // own handler
   onProjectFilesChanged(events);

   // notify subscribers
   onFilesChanged_(events);
}

void ProjectContext::fileMonitorTermination(const Error& error)
{
   // always log error
   if (error)
      LOG_ERROR(error);

   // if we have a file monitor then unwind it
   if (hasFileMonitor_)
   {
      // do this only once
      hasFileMonitor_ = false;

      // notify end-user if this was an error condition
      if (error)
      {
         // base error message
         std::string dir = module_context::createAliasedPath(directory());
         boost::format fmt(
          "\nWarning message:\n"
          "File monitoring failed for project at \"%1%\"\n"
          "Error %2% (%3%)");
         std::string msg = boost::str(fmt % dir % error.getCode() % error.getMessage());

         // enumeration of affected features
         if (!monitorSubscribers_.empty())
            msg.append("\nFeatures disabled:");
         for(std::size_t i=0; i<monitorSubscribers_.size(); ++i)
         {
            if (i > 0)
               msg.append(",");
            msg.append(" ");
            msg.append(monitorSubscribers_[i]);
         }

         // write final newline
         msg.append("\n");

         // write to console
         module_context::consoleWriteError(msg);
      }

      // notify subscribers
      onMonitoringDisabled_();
   }
}

bool ProjectContext::fileMonitorFilter(
      const FileInfo& fileInfo,
      const FileMonitorFilterContext& context) const
{
   // note that we check for the component occurring anywhere in the
   // path as the Windows file monitor watches all files within the
   // monitored directory recursively (irrespective of the filter)
   // and so we need the filter to apply to files which are 'ignored'
   // and yet still monitored in ignored sub-directories
   std::string path = fileInfo.absolutePath();
   for (auto&& component : context.ignoredComponents)
      if (boost::algorithm::icontains(path, component))
         return false;
   
   return module_context::fileListingFilter(fileInfo, context.ignoreObjectFiles);
}

bool ProjectContext::isMonitoringDirectory(const FilePath& dir) const
{
   return hasProject() && hasFileMonitor() && dir.isWithin(directory());
}

void ProjectContext::subscribeToFileMonitor(const std::string& featureName,
                                            const FileMonitorCallbacks& cb)
{
   if (!featureName.empty())
      monitorSubscribers_.push_back(featureName);

   if (cb.onMonitoringEnabled)
      onMonitoringEnabled_.connect(cb.onMonitoringEnabled);
   if (cb.onFilesChanged)
      onFilesChanged_.connect(cb.onFilesChanged);
   if (cb.onMonitoringDisabled)
      onMonitoringDisabled_.connect(cb.onMonitoringDisabled);
}

std::string ProjectContext::defaultEncoding() const
{
   return defaultEncoding_;
}

void ProjectContext::updateDefaultEncoding()
{
   defaultEncoding_.clear();
   Error error = r::exec::RFunction(
                     ".rs.validateAndNormalizeEncoding",
                     config().encoding).call(&defaultEncoding_);
   if (error)
      LOG_ERROR(error);

   // if the default encoding is empty then change to UTF-8 and
   // and enque a warning
   if (defaultEncoding_.empty())
   {
      // fallback
      defaultEncoding_ = "UTF-8";

      // enque a warning
      json::Object msgJson;
      msgJson["severe"] = false;
      boost::format fmt(
        "Project text encoding '%1%' not available (using UTF-8). "
        "You can specify an alternate text encoding via Project Options.");
      msgJson["message"] = boost::str(fmt % config().encoding);
      ClientEvent event(client_events::kShowWarningBar, msgJson);
      module_context::enqueClientEvent(event);
   }
}

void ProjectContext::updateBuildTargetPath()
{
   if (config().buildType == r_util::kBuildTypeNone)
   {
      buildTargetPath_ = FilePath();
   }
   else
   {
      // determine the relative build target
      std::string buildTarget;
      if (config().buildType == r_util::kBuildTypePackage)
         buildTarget = config().packagePath;
      else if (config().buildType == r_util::kBuildTypeMakefile)
         buildTarget = config().makefilePath;
      else if (config().buildType == r_util::kBuildTypeWebsite)
         buildTarget = config().websitePath;
      else if (config().buildType == r_util::kBuildTypeCustom)
         buildTarget = config().customScriptPath;

      // determine the path
      if (boost::algorithm::starts_with(buildTarget, "~/") ||
               FilePath::isRootPath(buildTarget))
      {
         buildTargetPath_ = module_context::resolveAliasedPath(buildTarget);
      }
      else
      {
         buildTargetPath_= projects::projectContext().directory().completeChildPath(
            buildTarget);
      }
   }
}

void ProjectContext::updatePackageInfo()
{
   if (config().buildType == r_util::kBuildTypePackage)
   {
      Error error = packageInfo_.read(buildTargetPath());
      if (error)
         LOG_ERROR(error);
   }
}

json::Object ProjectContext::uiPrefs() const
{
   using namespace r_util;

   json::Object uiPrefs;
   uiPrefs[kUseSpacesForTab] = config_.useSpacesForTab;
   uiPrefs[kNumSpacesForTab] = config_.numSpacesForTab;
<<<<<<< HEAD
=======
   // only set project value if explicitly set to Yes or No
   if (config_.useNativePipeOperator == r_util::YesValue)
      uiPrefs[kInsertNativePipeOperator] = true;
   if (config_.useNativePipeOperator == r_util::NoValue)
      uiPrefs[kInsertNativePipeOperator] = false;
>>>>>>> 43d11d82
   uiPrefs[kAutoAppendNewline] = config_.autoAppendNewline;
   uiPrefs[kStripTrailingWhitespace] = config_.stripTrailingWhitespace;
   uiPrefs[kDefaultEncoding] = defaultEncoding();
   uiPrefs[kDefaultSweaveEngine] = config_.defaultSweaveEngine;
   uiPrefs[kDefaultLatexProgram] = config_.defaultLatexProgram;
   uiPrefs[kRootDocument] = config_.rootDocument;
   uiPrefs[kUseRoxygen] = !config_.packageRoxygenize.empty();
   
   // python prefs -- only activate when non-empty
   if (!config_.pythonType.empty() ||
       !config_.pythonVersion.empty() ||
       !config_.pythonPath.empty())
   {
      uiPrefs[kPythonType] = config_.pythonType;
      uiPrefs[kPythonVersion] = config_.pythonVersion;
      uiPrefs[kPythonPath] = config_.pythonPath;
   }

   // markdown prefs -- all have 'use default' option so write them conditionally
   if (config_.markdownWrap != kMarkdownWrapUseDefault)
   {
      uiPrefs[kVisualMarkdownEditingWrap] = boost::algorithm::to_lower_copy(config_.markdownWrap);
      if (config_.markdownWrap == kMarkdownWrapColumn)
         uiPrefs[kVisualMarkdownEditingWrapAtColumn] = config_.markdownWrapAtColumn;
   }
   
   if (config_.markdownReferences != kMarkdownReferencesUseDefault)
      uiPrefs[kVisualMarkdownEditingReferencesLocation] = boost::algorithm::to_lower_copy(config_.markdownReferences);
   
   if (config_.markdownCanonical != DefaultValue)
      uiPrefs[kVisualMarkdownEditingCanonical] = config_.markdownCanonical == YesValue;

   // zotero prefs (only activate when non-empty)
   if (config_.zoteroLibraries.has_value())
      uiPrefs[kZoteroLibraries] = json::toJsonArray(config_.zoteroLibraries.get());

   // spelling prefs (only activate when non-empty)
   if (!config_.spellingDictionary.empty())
      uiPrefs[kSpellingDictionaryLanguage] = config_.spellingDictionary;

   return uiPrefs;
}

json::Array ProjectContext::openDocs() const
{
   json::Array openDocsJson;
   std::vector<std::string> docs = projects::collectFirstRunDocs(scratchPath());
   for (const std::string& doc : docs)
   {
      FilePath docPath = directory().completeChildPath(doc);
      openDocsJson.push_back(module_context::createAliasedPath(docPath));
   }
   return openDocsJson;
}

r_util::RProjectBuildDefaults ProjectContext::buildDefaults()
{
   r_util::RProjectBuildDefaults buildDefaults;
   buildDefaults.useDevtools = prefs::userPrefs().useDevtools();
   return buildDefaults;
}

r_util::RProjectConfig ProjectContext::defaultConfig()
{
   // setup defaults for project file
   r_util::RProjectConfig defaultConfig;
   defaultConfig.rVersion = r_util::RVersionInfo(kRVersionDefault);
   defaultConfig.useSpacesForTab = prefs::userPrefs().useSpacesForTab();
   defaultConfig.numSpacesForTab = prefs::userPrefs().numSpacesForTab();
   defaultConfig.autoAppendNewline = prefs::userPrefs().autoAppendNewline();
   defaultConfig.stripTrailingWhitespace =
                              prefs::userPrefs().stripTrailingWhitespace();
   if (!prefs::userPrefs().defaultEncoding().empty())
      defaultConfig.encoding = prefs::userPrefs().defaultEncoding();
   else
      defaultConfig.encoding = "UTF-8";
   defaultConfig.defaultSweaveEngine = prefs::userPrefs().defaultSweaveEngine();
   defaultConfig.defaultLatexProgram = prefs::userPrefs().defaultLatexProgram();
   defaultConfig.rootDocument = std::string();
   defaultConfig.buildType = std::string();
   defaultConfig.tutorialPath = std::string();
   defaultConfig.packageUseDevtools = prefs::userPrefs().useDevtools();
   defaultConfig.packageCleanBeforeInstall = prefs::userPrefs().cleanBeforeInstall();
   return defaultConfig;
}


namespace {

const char * const kVcsOverride = "activeVcsOverride";

} // anonymous namespace

FilePath ProjectContext::vcsOptionsFilePath() const
{
   return scratchPath().completeChildPath("vcs_options");
}

Error ProjectContext::buildOptionsFile(Settings* pOptionsFile) const
{
   return pOptionsFile->initialize(scratchPath().completeChildPath("build_options"));
}


Error ProjectContext::readVcsOptions(RProjectVcsOptions* pOptions) const
{
   core::Settings settings;
   Error error = settings.initialize(vcsOptionsFilePath());
   if (error)
      return error;

   std::string vcsOverride = settings.get(kVcsOverride);

   pOptions->vcsOverride = module_context::normalizeVcsOverride(vcsOverride);

   return Success();
}

Error ProjectContext::writeVcsOptions(const RProjectVcsOptions& options) const
{
   core::Settings settings;
   Error error = settings.initialize(vcsOptionsFilePath());
   if (error)
      return error;

   settings.beginUpdate();
   settings.set(kVcsOverride, options.vcsOverride);
   settings.endUpdate();

   return Success();
}

Error ProjectContext::readBuildOptions(RProjectBuildOptions* pOptions)
{
   core::Settings optionsFile;
   Error error = buildOptionsFile(&optionsFile);
   if (error)
      return error;

   pOptions->makefileArgs = optionsFile.get("makefile_args");
   pOptions->previewWebsite = optionsFile.getBool("preview_website", true);
   pOptions->livePreviewWebsite = optionsFile.getBool("live_preview_website", false);
   pOptions->websiteOutputFormat = optionsFile.get("website_output_format", "all");
   pOptions->autoRoxygenizeForCheck = optionsFile.getBool(
                                       "auto_roxygenize_for_check",
                                       true);
   pOptions->autoRoxygenizeForBuildPackage = optionsFile.getBool(
                                       "auto_roxygenize_for_build_package",
                                       true);
   pOptions->autoRoxygenizeForBuildAndReload = optionsFile.getBool(
                                       "auto_roxygenize_for_build_and_reload",
                                       false);

   // opportunistically sync in-memory representation to what we read from disk
   buildOptions_ = *pOptions;

   return Success();
}

Error ProjectContext::writeBuildOptions(const RProjectBuildOptions& options)
{
   core::Settings optionsFile;
   Error error = buildOptionsFile(&optionsFile);
   if (error)
      return error;

   optionsFile.beginUpdate();
   optionsFile.set("makefile_args", options.makefileArgs);
   optionsFile.set("preview_website", options.previewWebsite);
   optionsFile.set("live_preview_website", options.livePreviewWebsite);
   optionsFile.set("website_output_format", options.websiteOutputFormat);
   optionsFile.set("auto_roxygenize_for_check",
                   options.autoRoxygenizeForCheck);
   optionsFile.set("auto_roxygenize_for_build_package",
                   options.autoRoxygenizeForBuildPackage);
   optionsFile.set("auto_roxygenize_for_build_and_reload",
                   options.autoRoxygenizeForBuildAndReload);
   optionsFile.endUpdate();

   // opportunistically sync in-memory representation to what we wrote to disk
   buildOptions_ = options;

   return Success();
}

void ProjectContext::setWebsiteOutputFormat(
                           const std::string& websiteOutputFormat)
{
   core::Settings optionsFile;
   Error error = buildOptionsFile(&optionsFile);
   if (error)
   {
      LOG_ERROR(error);
      return;
   }

   optionsFile.set("website_output_format", websiteOutputFormat);

   buildOptions_.websiteOutputFormat = websiteOutputFormat;

}

bool ProjectContext::isPackageProject()
{
   if (s_pIndexedPackageInfo != nullptr)
      return s_pIndexedPackageInfo->type() == kPackageType;

   return r_util::isPackageDirectory(directory());
}

bool ProjectContext::supportsSharing()
{
   // never supports sharing if disabled explicitly
   if (!core::system::getenv(kRStudioDisableProjectSharing).empty())
      return false;

   // otherwise, check to see whether shared storage is configured
   return !options().getOverlayOption(kSessionSharedStoragePath).empty();
}

// attempts to determine whether we can browse above the project folder
bool ProjectContext::parentBrowseable()
{
#ifdef _WIN32
   // we don't need to know this on Windows, and we'd need to compute it very
   // differently
   return true;
#else
   bool browse = true;
   Error error = directory().getParent().isReadable(browse);
   if (error)
   {
      // if we can't figure it out, presume it to be browseable (this preserves
      // existing behavior) 
      LOG_ERROR(error);
      return true;
   }
   return browse;
#endif
}

void ProjectContext::addDefaultOpenDocs()
{
   std::string defaultOpenDocs = config().defaultOpenDocs;
   if (!defaultOpenDocs.empty() && isNewProject())
   {
      std::vector<std::string> docs;
      boost::algorithm::split(docs, defaultOpenDocs, boost::is_any_of(":"));

      for (std::string& doc : docs)
      {
         boost::algorithm::trim(doc);

         FilePath docPath = directory().completePath(doc);
         if (docPath.exists())
         {
            addFirstRunDoc(scratchPath(), doc);
         }
      }
   }
}

} // namespace projects
} // namespace session
} // namespace rstudio
<|MERGE_RESOLUTION|>--- conflicted
+++ resolved
@@ -774,14 +774,11 @@
    json::Object uiPrefs;
    uiPrefs[kUseSpacesForTab] = config_.useSpacesForTab;
    uiPrefs[kNumSpacesForTab] = config_.numSpacesForTab;
-<<<<<<< HEAD
-=======
    // only set project value if explicitly set to Yes or No
    if (config_.useNativePipeOperator == r_util::YesValue)
       uiPrefs[kInsertNativePipeOperator] = true;
    if (config_.useNativePipeOperator == r_util::NoValue)
       uiPrefs[kInsertNativePipeOperator] = false;
->>>>>>> 43d11d82
    uiPrefs[kAutoAppendNewline] = config_.autoAppendNewline;
    uiPrefs[kStripTrailingWhitespace] = config_.stripTrailingWhitespace;
    uiPrefs[kDefaultEncoding] = defaultEncoding();
