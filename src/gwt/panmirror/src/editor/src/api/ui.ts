--- conflicted
+++ resolved
@@ -38,20 +38,12 @@
   getPos: () => number;
   scrollIntoView: (ele: HTMLElement) => void;
   scrollCursorIntoView: () => void;
-<<<<<<< HEAD
-  getTextContent() => string;
-=======
   getTextContent: () => string;
->>>>>>> 81abeaeb
 }
 
 export interface EditorUIChunks {
   // create a code chunk editor
-<<<<<<< HEAD
-  createChunkEditor: (type: string, index: number, callbacks: EditorUIChunkCallbacks) => ChunkEditor;
-=======
   createChunkEditor: (type: string, element: Element, index: number, callbacks: EditorUIChunkCallbacks) => ChunkEditor;
->>>>>>> 81abeaeb
 
   // expand or collapse all chunk editors
   setChunksExpanded: (expanded: boolean) => void;
@@ -64,10 +56,7 @@
   element: HTMLElement;
   destroy(): void;
   setExpanded(expanded: boolean): void;
-<<<<<<< HEAD
-=======
   getExpanded(): boolean;
->>>>>>> 81abeaeb
 }
 
 export interface EditorUIContext {
