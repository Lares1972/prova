/*
 * xref.ts
 *
 * Copyright (C) 2019-20 by RStudio, PBC
 *
 * Unless you have received this program directly from RStudio pursuant
 * to the terms of a commercial license agreement with RStudio, then
 * this program is licensed to you under the terms of version 3 of the
 * GNU Affero General Public License. This program is distributed WITHOUT
 * ANY EXPRESS OR IMPLIED WARRANTY, INCLUDING THOSE OF NON-INFRINGEMENT,
 * MERCHANTABILITY OR FITNESS FOR A PARTICULAR PURPOSE. Please refer to the
 * AGPL (http://www.gnu.org/licenses/agpl-3.0.txt) for more details.
 *
 */

import { Schema, Node as ProsemirrorNode, Mark, Fragment } from 'prosemirror-model';
import { EditorState, Transaction } from 'prosemirror-state';
import { toggleMark } from 'prosemirror-commands';
import { InputRule } from 'prosemirror-inputrules';
import { Transform } from 'prosemirror-transform';

import { setTextSelection, findChildren, findChildrenByMark } from 'prosemirror-utils';

import { Extension } from '../api/extension';
import { PandocExtensions, PandocOutput } from '../api/pandoc';
import { PandocCapabilities } from '../api/pandoc_capabilities';
import { EditorUI } from '../api/ui';
import { detectAndApplyMarks, removeInvalidatedMarks, getMarkRange } from '../api/mark';
import { MarkTransaction, trTransform } from '../api/transaction';
import { FixupContext } from '../api/fixup';
import { ProsemirrorCommand, EditorCommandId } from '../api/command';
import { canInsertNode } from '../api/node';
import { fragmentText } from '../api/fragment';
import { EditorFormat, kXRefDocType } from '../api/format';

const kRefRegEx = /\\?@ref\([A-Za-z0-9:-]*\)/;
const kRefRegExDetectAndApply = /(?:^|[^`])(\\?@ref\([A-Za-z0-9:-]*\))/;

const extension = (
  pandocExtensions: PandocExtensions,
  _caps: PandocCapabilities,
  _ui: EditorUI,
  format: EditorFormat,
): Extension | null => {
  if (!format.rmdExtensions.bookdownXRef) {
    return null;
  }

  return {
    marks: [
      {
        name: 'xref',
<<<<<<< HEAD
        excludedInCode: true,
=======
        noInputRules: true,
>>>>>>> 2c15697c
        spec: {
          inclusive: false,
          excludes: '_',
          attrs: {},
          parseDOM: [
            {
              tag: "span[class*='xref']",
            },
          ],
          toDOM(_mark: Mark) {
            return ['span', { class: 'xref pm-link-text-color pm-fixedwidth-font' }];
          },
        },
        pandoc: {
          readers: [],
          writer: {
            priority: 17,
            write: (output: PandocOutput, _mark: Mark, parent: Fragment) => {
              // alias xref (may need to transform it to deal with \ prefix)
              let xref = parent;

              // if it starts with a \ then don't write the slash (pandoc will
              // either create one automatically or we'll write one explicitly
              // if pandoc won't b/c it doesn't have all_symbols_escapable)
              if (fragmentText(xref).startsWith('\\')) {
                xref = xref.cut(1, xref.size);
              }

              // if all symbols aren't escapable then we need an explicit \
              // (because pandoc won't automatically escape the \)
              if (!pandocExtensions.all_symbols_escapable) {
                output.writeRawMarkdown('\\');
              }

              // write xref
              output.writeInlines(xref);
            },
          },
        },
      },
    ],

    fixups: (schema: Schema) => {
      return [
        (tr: Transaction, context: FixupContext) => {
          if (context === FixupContext.Load) {
            // apply marks
            const markType = schema.marks.xref;
            const predicate = (node: ProsemirrorNode) => {
              return node.isTextblock && node.type.allowsMarkType(markType);
            };
            const markTr = new MarkTransaction(tr);
            findChildren(tr.doc, predicate).forEach(nodeWithPos => {
              const { pos } = nodeWithPos;
              detectAndApplyMarks(
                markTr, 
                tr.doc.nodeAt(pos)!, 
                pos, 
                kRefRegExDetectAndApply, 
                markType,
                () => ({}),
                match => match[1]
              );
            });

            // remove leading \ as necessary (this would occur if the underlying format includes
            // a \@ref and doesn't have all_symbols_escapable, e.g. blackfriday)
            trTransform(tr, stripRefBackslashTransform);
          }
          return tr;
        },
      ];
    },

    appendMarkTransaction: (schema: Schema) => {
      return [
        {
          name: 'xref-marks',
          filter: (node: ProsemirrorNode) => node.isTextblock && node.type.allowsMarkType(node.type.schema.marks.xref),
          append: (tr: MarkTransaction, node: ProsemirrorNode, pos: number) => {
            removeInvalidatedMarks(tr, node, pos, kRefRegExDetectAndApply, node.type.schema.marks.xref);
            detectAndApplyMarks(
              tr, 
              tr.doc.nodeAt(pos)!, 
              pos, 
              kRefRegExDetectAndApply, 
              node.type.schema.marks.xref,
              () => ({}),
              match => match[1]);
          },
        },
      ];
    },

    inputRules: (_schema: Schema) => {
      return [
        // recoginize new ref
        new InputRule(/(^|[^`])(\\?@ref\()$/, (state: EditorState, match: string[], start: number, end: number) => {
          const tr = state.tr;
          tr.delete(start + match[1].length, end);
          insertRef(tr);
          return tr;
        }),
      ];
    },

    commands: (schema: Schema) => {
      if (format.docTypes.includes(kXRefDocType)) {
        return [
          new ProsemirrorCommand(
            EditorCommandId.CrossReference,
            [],
            (state: EditorState, dispatch?: (tr: Transaction<any>) => void) => {
              // enable/disable command
              if (!canInsertNode(state, schema.nodes.text) || !toggleMark(schema.marks.xref)(state)) {
                return false;
              }
              if (dispatch) {
                const tr = state.tr;
                insertRef(tr);
                dispatch(tr);
              }
              return true;
            },
          ),
        ];
      } else {
        return [];
      }
    },
  };
};

function insertRef(tr: Transaction) {
  const schema = tr.doc.type.schema;
  const selection = tr.selection;
  const refText = '@ref()';
  tr.replaceSelectionWith(schema.text(refText));
  setTextSelection(tr.mapping.map(selection.head) - 1)(tr);
}

function stripRefBackslashTransform(tr: Transform) {
  const markType = tr.doc.type.schema.marks.xref;
  findChildrenByMark(tr.doc, markType).forEach(markedNode => {
    const pos = tr.mapping.map(markedNode.pos);
    if (markType.isInSet(markedNode.node.marks)) {
      const markRange = getMarkRange(tr.doc.resolve(pos), markType);
      if (markRange) {
        const text = tr.doc.textBetween(markRange.from, markRange.to);
        if (text.startsWith('\\')) {
          tr.deleteRange(markRange.from, markRange.from + 1);
        }
      }
    }
  });
}

export default extension;<|MERGE_RESOLUTION|>--- conflicted
+++ resolved
@@ -50,11 +50,7 @@
     marks: [
       {
         name: 'xref',
-<<<<<<< HEAD
-        excludedInCode: true,
-=======
         noInputRules: true,
->>>>>>> 2c15697c
         spec: {
           inclusive: false,
           excludes: '_',
