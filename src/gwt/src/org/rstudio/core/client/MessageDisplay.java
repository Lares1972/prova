--- conflicted
+++ resolved
@@ -196,6 +196,19 @@
       .showModal();
    }
 
+   public void showMessage(int type,
+                           String caption,
+                           String message,
+                           String urlLabel,
+                           String url,
+                           Operation dismissed)
+   {
+      createDialog(type, caption, message)
+         .addLink(urlLabel, url)
+         .addButton(constants_.okayLabel(), ElementIds.DIALOG_OK_BUTTON, dismissed)
+         .showModal();
+   }
+ 
    /**
     * Show a messagebox with a clickable URL shown below the message text. The
     * link will open in a new tab (e.g. target=_blank). 
@@ -213,22 +226,6 @@
          .addLink(urlLabel, url)
          .showModal();
    }
-<<<<<<< HEAD
-=======
-
-   public void showMessage(int type,
-                           String caption,
-                           String message,
-                           String urlLabel,
-                           String url,
-                           Operation dismissed)
-   {
-      createDialog(type, caption, message)
-         .addLink(urlLabel, url)
-         .addButton(constants_.okayLabel(), ElementIds.DIALOG_OK_BUTTON, dismissed)
-         .showModal();
-   }
->>>>>>> b5a25afb
  
    public void showYesNoMessage(int type,
                                 String caption,
