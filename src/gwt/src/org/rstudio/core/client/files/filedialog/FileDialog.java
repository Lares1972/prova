--- conflicted
+++ resolved
@@ -88,11 +88,6 @@
          cd(filename);
          return false;
       }
-<<<<<<< HEAD
- 
-=======
-
->>>>>>> 34e0342e
       // Make sure the browser's notion of the filename is in sync.
       browser_.setFilename(filename);
 
