/*
 * Application.java
 *
 * Copyright (C) 2009-19 by RStudio, Inc.
 *
 * Unless you have received this program directly from RStudio pursuant
 * to the terms of a commercial license agreement with RStudio, then
 * this program is licensed to you under the terms of version 3 of the
 * GNU Affero General Public License. This program is distributed WITHOUT
 * ANY EXPRESS OR IMPLIED WARRANTY, INCLUDING THOSE OF NON-INFRINGEMENT,
 * MERCHANTABILITY OR FITNESS FOR A PARTICULAR PURPOSE. Please refer to the
 * AGPL (http://www.gnu.org/licenses/agpl-3.0.txt) for more details.
 *
 */

package org.rstudio.studio.client.application;

import com.google.gwt.core.client.GWT;
import com.google.gwt.core.client.RunAsyncCallback;
import com.google.gwt.dom.client.Document;
import com.google.gwt.dom.client.Element;
import com.google.gwt.dom.client.FormElement;
import com.google.gwt.dom.client.InputElement;
import com.google.gwt.dom.client.Style;
import com.google.gwt.dom.client.Style.Display;
import com.google.gwt.dom.client.Style.Unit;
import com.google.gwt.event.logical.shared.CloseEvent;
import com.google.gwt.event.logical.shared.CloseHandler;
import com.google.gwt.event.logical.shared.ValueChangeEvent;
import com.google.gwt.event.logical.shared.ValueChangeHandler;
import com.google.gwt.http.client.URL;
import com.google.gwt.user.client.Command;
import com.google.gwt.user.client.Timer;
import com.google.gwt.user.client.Window;
import com.google.gwt.user.client.ui.RootLayoutPanel;
import com.google.gwt.user.client.ui.Widget;
import com.google.inject.Inject;
import com.google.inject.Provider;
import com.google.inject.Singleton;

import org.rstudio.core.client.Barrier;
import org.rstudio.core.client.BrowseCap;
import org.rstudio.core.client.Debug;
import org.rstudio.core.client.StringUtil;
import org.rstudio.core.client.Barrier.Token;
import org.rstudio.core.client.command.CommandBinder;
import org.rstudio.core.client.command.Handler;
import org.rstudio.core.client.dom.DocumentEx;
import org.rstudio.core.client.dom.DomUtils;
import org.rstudio.core.client.dom.WindowEx;
import org.rstudio.core.client.events.BarrierReleasedEvent;
import org.rstudio.core.client.events.BarrierReleasedHandler;
import org.rstudio.core.client.widget.Operation;
import org.rstudio.studio.client.RStudioGinjector;
import org.rstudio.studio.client.application.ApplicationQuit.QuitContext;
import org.rstudio.studio.client.application.events.*;
import org.rstudio.studio.client.application.model.InvalidSessionInfo;
import org.rstudio.studio.client.application.model.ProductEditionInfo;
import org.rstudio.studio.client.application.model.ProductInfo;
import org.rstudio.studio.client.application.model.SessionInitOptions;
import org.rstudio.studio.client.application.model.SessionSerializationAction;
import org.rstudio.studio.client.application.ui.AboutDialog;
import org.rstudio.studio.client.application.ui.RTimeoutOptions;
import org.rstudio.studio.client.application.ui.RequestLogVisualization;
import org.rstudio.studio.client.common.GlobalDisplay;
import org.rstudio.studio.client.common.SimpleRequestCallback;
import org.rstudio.studio.client.common.SuperDevMode;
import org.rstudio.studio.client.common.mathjax.MathJaxLoader;
import org.rstudio.studio.client.common.satellite.Satellite;
import org.rstudio.studio.client.common.satellite.SatelliteManager;
import org.rstudio.studio.client.projects.Projects;
import org.rstudio.studio.client.projects.events.NewProjectEvent;
import org.rstudio.studio.client.projects.events.OpenProjectEvent;
import org.rstudio.studio.client.projects.events.SwitchToProjectEvent;
import org.rstudio.studio.client.server.*;
import org.rstudio.studio.client.workbench.ClientStateUpdater;
import org.rstudio.studio.client.workbench.Workbench;
import org.rstudio.studio.client.workbench.commands.Commands;
import org.rstudio.studio.client.workbench.events.LastChanceSaveEvent;
import org.rstudio.studio.client.workbench.events.SessionInitEvent;
import org.rstudio.studio.client.workbench.model.Agreement;
import org.rstudio.studio.client.workbench.model.Session;
import org.rstudio.studio.client.workbench.model.SessionInfo;
import org.rstudio.studio.client.workbench.model.SessionOpener;
import org.rstudio.studio.client.workbench.model.SessionUtils;
import org.rstudio.studio.client.workbench.prefs.model.UIPrefs;

@Singleton
public class Application implements ApplicationEventHandlers
{
   public interface Binder extends CommandBinder<Commands, Application> {}
   
   @Inject
   public Application(ApplicationView view,
                      GlobalDisplay globalDisplay,
                      EventBus events,
                      Binder binder,
                      Commands commands,
                      Server server,
                      Session session,
                      Projects projects,
                      SatelliteManager satelliteManager,
                      ApplicationUncaughtExceptionHandler uncaughtExHandler,
                      ApplicationTutorialApi tutorialApi,
                      SessionOpener sessionOpener,
                      Provider<UIPrefs> uiPrefs,
                      Provider<Workbench> workbench,
                      Provider<EventBus> eventBusProvider,
                      Provider<ClientStateUpdater> clientStateUpdater,
                      Provider<ApplicationClientInit> pClientInit,
                      Provider<ApplicationQuit> pApplicationQuit,
                      Provider<ApplicationInterrupt> pApplicationInterrupt,
                      Provider<ApplicationThemes> pAppThemes,
                      Provider<ProductEditionInfo> pEdition)
   {
      // save references
      view_ = view ;
      globalDisplay_ = globalDisplay;
      events_ = events;
      session_ = session;
      commands_ = commands;
      satelliteManager_ = satelliteManager;
      clientStateUpdater_ = clientStateUpdater;
      server_ = server;
      sessionOpener_ = sessionOpener;
      uiPrefs_ = uiPrefs;
      workbench_ = workbench;
      eventBusProvider_ = eventBusProvider;
      pClientInit_ = pClientInit;
      pApplicationQuit_ = pApplicationQuit;
      pApplicationInterrupt_ = pApplicationInterrupt;
      pEdition_ = pEdition;
      pAppThemes_ = pAppThemes;

      // bind to commands
      binder.bind(commands_, this);
      
      // register as main window
      satelliteManager.initialize();
         
      // subscribe to events
      events.addHandler(LogoutRequestedEvent.TYPE, this);
      events.addHandler(UnauthorizedEvent.TYPE, this);
      events.addHandler(ReloadEvent.TYPE, this);
      events.addHandler(ReloadWithLastChanceSaveEvent.TYPE, this);
      events.addHandler(QuitEvent.TYPE, this);
      events.addHandler(SuicideEvent.TYPE, this);
      events.addHandler(SessionAbendWarningEvent.TYPE, this);    
      events.addHandler(SessionSerializationEvent.TYPE, this);
      events.addHandler(SessionRelaunchEvent.TYPE, this);
      events.addHandler(ServerUnavailableEvent.TYPE, this);
      events.addHandler(InvalidClientVersionEvent.TYPE, this);
      events.addHandler(ServerOfflineEvent.TYPE, this);
      events.addHandler(InvalidSessionEvent.TYPE, this);
      events.addHandler(SwitchToRVersionEvent.TYPE, this);
<<<<<<< HEAD
      events.addHandler(SessionInitEvent.TYPE, this);
=======
      events.addHandler(RestartStatusEvent.TYPE, this);
>>>>>>> 0f3288c0
      
      // register for uncaught exceptions
      uncaughtExHandler.register();
   }
     
   public void go(final RootLayoutPanel rootPanel, 
<<<<<<< HEAD
                  final RTimeoutOptions timeoutOptions,
                  final Command dismissLoadingProgress)
=======
                  final Command dismissLoadingProgress,
                  final ServerRequestCallback<String> connectionStatusCallback)
>>>>>>> 0f3288c0
   {
      rootPanel_ = rootPanel;

      Widget w = view_.getWidget();
      rootPanel.add(w);

      rootPanel.setWidgetTopBottom(w, 0, Style.Unit.PX, 0, Style.Unit.PX);
      rootPanel.setWidgetLeftRight(w, 0, Style.Unit.PX, 0, Style.Unit.PX);

      final ServerRequestCallback<SessionInfo> callback = new ServerRequestCallback<SessionInfo>() {

         public void onResponseReceived(final SessionInfo sessionInfo)
         {
            // initialize workbench after verifying agreement
            verifyAgreement(sessionInfo, new Operation() {
               public void execute()
               {
                  // if this is a switch project then wait to dismiss the 
                  // loading progress animation for 10 seconds. typically
                  // this will be enough time to switch projects. if it
                  // isn't then it's nice to reveal whatever progress 
                  // operation or error state is holding up the switch
                  // directly to the user
                  if (ApplicationAction.isSwitchProject())
                  {
                     new Timer() {
                        @Override
                        public void run()
                        {
                           dismissLoadingProgress.execute();
                        }   
                     }.schedule(10000);  
                  }
                  else
                  {
                     dismissLoadingProgress.execute();
                  }
                  
                  session_.setSessionInfo(sessionInfo);
                  
                  // load MathJax
                  MathJaxLoader.ensureMathJaxLoaded();
                  
                  // initialize workbench
                  initializeWorkbench();
               }
            }); 
         }

         public void onError(ServerError error)
         {
            Debug.logError(error);
            dismissLoadingProgress.execute();

            globalDisplay_.showErrorMessage("RStudio Initialization Error",
                                            error.getUserMessage());
         }
<<<<<<< HEAD
      };
      
      final ApplicationClientInit clientInit = pClientInit_.get();

      if (timeoutOptions != null)
      {
         timeoutOptions.setObserver(clientInit);
      }
      
      // read options from querystring
      SessionInitOptions options = SessionInitOptions.create(
            SessionInitOptions.RESTORE_WORKSPACE_DEFAULT, 
            SessionInitOptions.RUN_RPROFILE_DEFAULT);
      try
      {
         String restore = Window.Location.getParameter(SessionInitOptions.RESTORE_WORKSPACE_OPTION);
         if (!StringUtil.isNullOrEmpty(restore))
         {
            options.setRestoreWorkspace(Integer.parseInt(restore));
         }

         String run = Window.Location.getParameter(SessionInitOptions.RUN_RPROFILE_OPTION);
         if (!StringUtil.isNullOrEmpty(run))
         {
            options.setRunRprofile(Integer.parseInt(run));
         }
      }
      catch(Exception e)
      {
         // lots of opportunities for exceptions from malformed querystrings;
         // eat them and log them here so that we can still init the client with
         // default options
         Debug.logException(e);
      }

      // attempt init
      clientInit.execute(callback, options, true);
=======
      }) ;

      sessionOpener_.getJobConnectionStatus(connectionStatusCallback);
>>>>>>> 0f3288c0
   }  
   
   @Handler
   public void onShowToolbar()
   {
      setToolbarPref(true);
   }
   
   @Handler
   public void onHideToolbar()
   {
      setToolbarPref(false);
   }
   
   @Handler
   public void onToggleToolbar()
   {
      setToolbarPref(!view_.isToolbarShowing());
   }
   
   @Handler
   void onShowAboutDialog()
   {
      if (aboutDialog_ == null)
      {
         server_.getProductInfo(new ServerRequestCallback<ProductInfo>()
         {
            @Override
            public void onResponseReceived(ProductInfo info)
            {
               aboutDialog_ = new AboutDialog(info);
               aboutDialog_.showModal();
            }
            @Override
            public void onError(ServerError error)
            {
               Debug.logError(error);
            }
         });
      }
      else
      {
         aboutDialog_.center();
         aboutDialog_.showModal();
      }
   }
   
   @Handler
   void onShowLicenseDialog()
   {
      if (pEdition_.get() != null)
      {
         pEdition_.get().showLicense();
      }
   }
   
   public void onUnauthorized(UnauthorizedEvent event)
   {
      navigateToSignIn();
   }   
   
   public void onServerOffline(ServerOfflineEvent event)
   {
      cleanupWorkbench();
      view_.showApplicationOffline();
   }
    
   public void onLogoutRequested(LogoutRequestedEvent event)
   {
      cleanupWorkbench();
      
      // create an invisible form to host the sign-out process
      FormElement form = DocumentEx.get().createFormElement();
      form.setMethod("POST");
      form.setAction(absoluteUrl("auth-sign-out", true));
      form.getStyle().setDisplay(Display.NONE);
      
      InputElement csrfToken = DocumentEx.get().createHiddenInputElement();
      csrfToken.setName(CSRF_TOKEN_FIELD);
      csrfToken.setValue(ApplicationCsrfToken.getCsrfToken());
      form.appendChild(csrfToken);
      
      // append the form to the document and submit it
      DocumentEx.get().getBody().appendChild(form);
      form.submit();
   }
   
   @Handler
   public void onHelpUsingRStudio()
   {
      String customDocsURL = session_.getSessionInfo().docsURL();
      if (customDocsURL.length() > 0)
         globalDisplay_.openWindow(customDocsURL);
      else
         globalDisplay_.openRStudioLink("docs");
   }
   
   private void showAgreement()
   {
      globalDisplay_.openWindow(server_.getApplicationURL("agreement"));
   }
   
   @Handler
   public void onRstudioCommunityForum()
   {
      globalDisplay_.openRStudioLink("community-forum");
   }
   
   @Handler
   public void onRstudioSupport()
   {
      globalDisplay_.openRStudioLink("support");
   }

   @Handler
   public void onRstudioAgreement()
   {
      showAgreement();
   }
   
   @Handler
   public void onUpdateCredentials()
   {
      server_.updateCredentials();
   }

   @Handler
   public void onRaiseException() {
      throw new RuntimeException("foo");
   }

   @Handler
   public final native void onRaiseException2() /*-{
      $wnd.welfkjweg();
   }-*/;
   
   @Handler
   public void onShowRequestLog()
   {
      GWT.runAsync(new RunAsyncCallback()
      {
         public void onFailure(Throwable reason)
         {
            Window.alert(reason.toString());
         }

         public void onSuccess()
         {
            final RequestLogVisualization viz = new RequestLogVisualization();
            final RootLayoutPanel root = RootLayoutPanel.get();
            root.add(viz);
            root.setWidgetTopBottom(viz, 10, Unit.PX, 10, Unit.PX);
            root.setWidgetLeftRight(viz, 10, Unit.PX, 10, Unit.PX);
            viz.addCloseHandler(new CloseHandler<RequestLogVisualization>()
            {
               public void onClose(CloseEvent<RequestLogVisualization> event)
               {
                  root.remove(viz);
               }
            });
         }
      });
   }

   @Handler
   public void onLogFocusedElement()
   {
      Element el = DomUtils.getActiveElement();
      DomUtils.dump(el, "Focused Element: ");
   }

   @Handler
   public void onRefreshSuperDevMode()
   {
      SuperDevMode.reload();
   }
   
   public void onSessionSerialization(SessionSerializationEvent event)
   {
      switch(event.getAction().getType())
      {
      case SessionSerializationAction.LOAD_DEFAULT_WORKSPACE:
         view_.showSerializationProgress(
                         "Loading workspace" + getSuffix(event), 
                         false, // non-modal, appears to user as std latency
                         500,   // willing to show progress earlier since
                                // this will always be at workbench startup
                         0);    // no timeout
         break;
      case SessionSerializationAction.SAVE_DEFAULT_WORKSPACE:
         view_.showSerializationProgress(
                          "Saving workspace image" + getSuffix(event), 
                          true, // modal, inputs will fall dead anyway
                          0,    // show immediately
                          0);   // no timeout
         break;
      case SessionSerializationAction.SUSPEND_SESSION:
         view_.showSerializationProgress(
                          "Backing up R session...",
                          true,    // modal, inputs will fall dead anyway
                          0,       // show immediately
                          60000);  // timeout after 60 seconds. this is done
                                   // in case the user suspends or loses
                                   // connectivity during the backup (in which
                                   // case the 'completed' event dies with
                                   // server and is never received by the client
         break;
      case SessionSerializationAction.RESUME_SESSION:
         view_.showSerializationProgress(
                          "Resuming R session...",
                          false, // non-modal, appears to user as std latency
                          2000,  // don't show this for reasonable restore time
                                 // (happens inline while using a running
                                 // workbench so be more conservative)
                          0);    // no timeout
         break;
      case SessionSerializationAction.COMPLETED:
         view_.hideSerializationProgress();
         break;
      }
   }

   public void onSessionRelaunch(SessionRelaunchEvent event)
   {
      switch (event.getType())
      {
      case RELAUNCH_INITIATED:
         view_.showSerializationProgress(
               "Relaunching R session (this may take awhile)...",
               true, // modal - we don't want the user using the session while we relaunch it
               0, // show immediately
               0); // never timeout
         break;
      case RELAUNCH_COMPLETE:
         view_.hideSerializationProgress();
         break;
      }
   }
   
   private String getSuffix(SessionSerializationEvent event)
   {
      SessionSerializationAction action = event.getAction();
      String targetPath = action.getTargetPath();
      if (targetPath != null)
      {
         String verb = " from ";
         if (action.getType() == SessionSerializationAction.SAVE_DEFAULT_WORKSPACE)
            verb = " to ";
         return verb + targetPath + "...";
      }
      else
      {
         return "...";
      }
   }
   
   public void onServerUnavailable(ServerUnavailableEvent event)
   {
      view_.hideSerializationProgress();
   }
   
   @Override
   public void onSwitchToRVersion(final SwitchToRVersionEvent event)
   {
      final ApplicationQuit applicationQuit = pApplicationQuit_.get();
      applicationQuit.prepareForQuit("Switch R Version", new QuitContext() {
         public void onReadyToQuit(boolean saveChanges)
         {
            // see if we have a project (otherwise switch to "None")
            String project = session_.getSessionInfo().getActiveProjectFile();
            if (project == null)
               project = Projects.NONE;
            
            // do the quit
            applicationQuit.performQuit(null,
                                        saveChanges,
                                        project, 
                                        event.getRVersionSpec());
         }   
      });
   }

   public void onReload(ReloadEvent event)
   {
      cleanupWorkbench();
      
      reloadWindowWithDelay(false);
   }
   
   public void onReloadWithLastChanceSave(ReloadWithLastChanceSaveEvent event)
   {
      Barrier barrier = new Barrier();
      barrier.addBarrierReleasedHandler(new BarrierReleasedHandler() {

         @Override
         public void onBarrierReleased(BarrierReleasedEvent event)
         {
            events_.fireEvent(new ReloadEvent());
         }
      });
      
      Token token = barrier.acquire();
      try
      {
         events_.fireEvent(new LastChanceSaveEvent(barrier));
      }
      finally
      {
         token.release();
      }  
   }
  
   @Override
   public void onRestartStatus(RestartStatusEvent event)
   {
      // don't try to persist client state while restarting
      if (event.getStatus() == RestartStatusEvent.RESTART_INITIATED)
      {
         pauseClientStateUpdater();
      }
      else if (event.getStatus() == RestartStatusEvent.RESTART_COMPLETED)
      {
         resumeClientStateUpdater();
      }
   }
   
   public void onQuit(QuitEvent event)
   {
      cleanupWorkbench();
      
      // only show the quit state in server mode (desktop mode has its
      // own handling triggered to process exit)
      if (!Desktop.isDesktop())
      {
         if (event.getSwitchProjects())
         {
            String nextSessionUrl = event.getNextSessionUrl();
            sessionOpener_.switchSession(nextSessionUrl);
         }
         else 
         {
            if (session_.getSessionInfo().getMultiSession())
            {
               view_.showApplicationMultiSessionQuit();
            }
            else
            {
               view_.showApplicationQuit();
            }
            
            // attempt to close the window if this is a quit
            // action (may or may not be able to depending on 
            // how it was created)
            if (ApplicationAction.isQuit() && !ApplicationAction.isQuitToHome())
            {
               try
               {
                  WindowEx.get().close();
               }
               catch(Exception ex)
               {
               }
            }
            else if (session_.getSessionInfo().getShowUserHomePage())
            {
               loadUserHomePage();
            }
         }
      }
   }
   
   public void loadUserHomePage()
   {
      assert session_.getSessionInfo().getShowUserHomePage();
      
      navigateWindowWithDelay(
            session_.getSessionInfo().getUserHomePageUrl());
   }
   
   public void reloadWindowWithDelay(final boolean baseUrlOnly)
   {
      new Timer() {
         @Override
         public void run()
         { 
            if (baseUrlOnly)
               Window.Location.replace(GWT.getHostPageBaseURL());
            else
               Window.Location.reload();
         }
      }.schedule(100);
   }
   
   public void navigateWindowWithDelay(final String url)
   {
      new Timer() {
         @Override
         public void run()
         { 
            Window.Location.replace(url);
         }
      }.schedule(100);
   }
   
   public void onSuicide(SuicideEvent event)
   { 
      cleanupWorkbench();
      view_.showApplicationSuicide(event.getMessage());
   }
   
   public void onClientDisconnected(ClientDisconnectedEvent event)
   {
      cleanupWorkbench();
      view_.showApplicationDisconnected();
   }
   
   public void onInvalidClientVersion(InvalidClientVersionEvent event)
   {
      cleanupWorkbench();
      view_.showApplicationUpdateRequired();
   }
   

   public void onInvalidSession(InvalidSessionEvent event)
   {
      // calculate the url without the scope
      InvalidSessionInfo info = event.getInfo();
      String baseURL = GWT.getHostPageBaseURL();
      String scopePath = info.getScopePath();
      int loc = baseURL.indexOf(scopePath);
      if (loc != -1)
         baseURL = baseURL.substring(0, loc) + "/";

      if (info.getScopeState() == InvalidSessionInfo.ScopeMissingProject)
      {
         baseURL += "projectnotfound.htm";
      }
      else
      {
         // add the scope info to the query string
         baseURL += "?project="
               + URL.encodeQueryString(info.getSessionProject()) + "&id="
               + URL.encodeQueryString(info.getSessionProjectId());
      }
      navigateWindowWithDelay(baseURL);
   }

   public void onSessionAbendWarning(SessionAbendWarningEvent event)
   {
      view_.showSessionAbendWarning();
   }

   @Override
   public void onSessionInit(SessionInitEvent sie)
   {
      if (Satellite.isCurrentWindowSatellite())
         return;

      final SessionInfo info = RStudioGinjector.INSTANCE.getSession().getSessionInfo();
      if (info.getInitOptions() == null)
         return;

      String warning = "";
      int restoreWorkspace = info.getInitOptions().restoreWorkspace();
      if (restoreWorkspace == SessionInitOptions.RESTORE_WORKSPACE_NO)
      {
         warning += "The workspace was not restored";
         if (info.getInitOptions().runRprofile() == SessionInitOptions.RUN_RPROFILE_NO)
         {
            warning += ", and startup scripts were not executed";
         }
         warning += ".";
      }
      else
      {
         int runRprofile = info.getInitOptions().runRprofile();
         if (runRprofile == SessionInitOptions.RUN_RPROFILE_NO)
            warning += "Startup scripts were not executed.";
      }
      if (!StringUtil.isNullOrEmpty(warning))
      {
         globalDisplay_.showWarningBar(false, 
               "This R session was started in safe mode. " + warning);
      }
   }
   
   private void verifyAgreement(SessionInfo sessionInfo,
                              final Operation verifiedOperation)
   {
      // get the agreement (if any)
      final Agreement agreement = sessionInfo.pendingAgreement();
      
      // if there is an agreement then prompt user for agreement (otherwise just
      // execute the verifiedOperation immediately)
      if (agreement != null)
      {
         // append updated to the title if necessary
         String title = agreement.getTitle();
         if (agreement.getUpdated())
            title += " (Updated)";
         
         view_.showApplicationAgreement(
            
            // title and contents   
            title,
            agreement.getContents(),
             
            // bail to sign in page if the user doesn't confirm
            new Operation()
            {
               public void execute()
               {
                  if (Desktop.isDesktop())
                  {
                     Desktop.getFrame().setPendingQuit(
                                       DesktopFrame.PENDING_QUIT_AND_EXIT);
                     server_.quitSession(false,
                                         null,
                                         null,
                                         GWT.getHostPageBaseURL(),
                                         new SimpleRequestCallback<Boolean>());
                  }
                  else
                     navigateToSignIn();
               }
            },
        
            // user confirmed
            new Operation() {
               public void execute()
               {
                  // call verified operation
                  verifiedOperation.execute();
                  
                  // record agreement on server
                  server_.acceptAgreement(agreement, 
                                          new VoidServerRequestCallback());
               } 
            }
            
         );
         
      }
      else
      {
         // no agreement pending
         verifiedOperation.execute();
      }
   }
   
   private void navigateWindowTo(String relativeUrl)
   {
      navigateWindowTo(relativeUrl, true);
   }
   
   private void navigateWindowTo(String relativeUrl, boolean includeContext)
   {
      cleanupWorkbench();

      // navigate window
      Window.Location.replace(absoluteUrl(relativeUrl, includeContext));
   }
   
   private String absoluteUrl(String relativeUrl, boolean includeContext)
   {
      // ensure there is no session context if requested
      String url = includeContext ? 
            GWT.getHostPageBaseURL() :
            ApplicationUtils.getHostPageBaseURLWithoutContext(true);
            
      // add relative URL
      url += relativeUrl;

      return url;
   }
   private void initializeWorkbench()
   {
      // Initialize application theme system
      pAppThemes_.get().initializeThemes(rootPanel_.getElement());

      // subscribe to ClientDisconnected event (wait to do this until here
      // because there were spurious ClientDisconnected events occurring
      // after a session interrupt sequence. we couldn't figure out why,
      // and since this is a temporary hack why not add another temporary
      // hack to go with it here :-)
      // TODO: move this back to the constructor after we revise the
      // interrupt hack(s)
      events_.addHandler(ClientDisconnectedEvent.TYPE, this); 
      
      // create workbench
      Workbench wb = workbench_.get();
      eventBusProvider_.get().fireEvent(new SessionInitEvent()) ;

      // disable commands
      SessionInfo sessionInfo = session_.getSessionInfo();

      if (BrowseCap.isWindowsDesktop())
      {
         commands_.interruptTerminal().remove();
      }

      if (!sessionInfo.getAllowShell())
      {
         commands_.showShellDialog().remove();
         removeTerminalCommands();
      }
      
      if (!sessionInfo.getAllowFullUI())
      {
         removeProjectCommands();
      }
      
      if (!sessionInfo.getLauncherJobsEnabled())
      {
         removeJobLauncherCommands();
      }

      if (!sessionInfo.getAllowPackageInstallation())
      {
         commands_.installPackage().remove();
         commands_.updatePackages().remove();
      }
      if (!sessionInfo.getAllowVcs())
      {
         commands_.versionControlProjectSetup().remove();
      }
      if (!sessionInfo.getAllowFileDownloads())
      {
         commands_.exportFiles().remove();
      }
      if (!sessionInfo.getAllowFileUploads())
      {
         commands_.uploadFile().remove();
      }
      
      // disable external publishing if requested
      if (!SessionUtils.showExternalPublishUi(session_, uiPrefs_.get()))
      {
         commands_.publishHTML().remove();
      } 
      
      // hide the agreement menu item if we don't have one
      if (!session_.getSessionInfo().hasAgreement())
         commands_.rstudioAgreement().setVisible(false);
           
      // remove knit params if they aren't supported
      if (!sessionInfo.getKnitParamsAvailable())
         commands_.knitWithParameters().remove();
         
      // show the correct set of data import commands
      if (uiPrefs_.get().useDataImport().getValue())
      {
         commands_.importDatasetFromFile().remove();
         commands_.importDatasetFromURL().remove();
         
         commands_.importDatasetFromCsvUsingReadr().setVisible(false);
         commands_.importDatasetFromSAV().setVisible(false);
         commands_.importDatasetFromSAS().setVisible(false);
         commands_.importDatasetFromStata().setVisible(false);
         commands_.importDatasetFromXML().setVisible(false);
         commands_.importDatasetFromODBC().setVisible(false);
         commands_.importDatasetFromJDBC().setVisible(false);
         
         try
         {
            String rVersion = sessionInfo.getRVersionsInfo().getRVersion();
            if (ApplicationUtils.compareVersions(rVersion, "3.0.2") >= 0)
            {
               commands_.importDatasetFromCsvUsingReadr().setVisible(true);
            }
            if (ApplicationUtils.compareVersions(rVersion, "3.1.0") >= 0)
            {
               commands_.importDatasetFromSAV().setVisible(true);
               commands_.importDatasetFromSAS().setVisible(true);
               commands_.importDatasetFromStata().setVisible(true);
               
               commands_.importDatasetFromXML().setVisible(true);
            }
            if (ApplicationUtils.compareVersions(rVersion, "3.0.0") >= 0)
            {
               commands_.importDatasetFromODBC().setVisible(true);
            }
            if (ApplicationUtils.compareVersions(rVersion, "2.4.0") >= 0)
            {
               commands_.importDatasetFromJDBC().setVisible(true);
            }
         }
         catch (Exception e)
         {
         }
         
         // Removing data import dialogs that are NYI
         commands_.importDatasetFromXML().remove();
         commands_.importDatasetFromJSON().remove();
         commands_.importDatasetFromJDBC().remove();
         commands_.importDatasetFromODBC().remove();
         commands_.importDatasetFromMongo().remove();
      }
      else
      {
         commands_.importDatasetFromCsv().remove();
         commands_.importDatasetFromCsvUsingBase().remove();
         commands_.importDatasetFromCsvUsingReadr().remove();
         commands_.importDatasetFromSAV().remove();
         commands_.importDatasetFromSAS().remove();
         commands_.importDatasetFromStata().remove();
         commands_.importDatasetFromXLS().remove();
         commands_.importDatasetFromXML().remove();
         commands_.importDatasetFromJSON().remove();
         commands_.importDatasetFromJDBC().remove();
         commands_.importDatasetFromODBC().remove();
         commands_.importDatasetFromMongo().remove();
      }
   
      // If no project, ensure we show the product-edition title; if there is a project
      // open this was already done
      if (!Desktop.isDesktop() &&
            session_.getSessionInfo().getActiveProjectFile() == null && 
            pEdition_.get() != null)
      {
         // set title so tab has product edition name
         Document.get().setTitle(pEdition_.get().editionName());
      }
       
      // show workbench
      view_.showWorkbenchView(wb.getMainView().asWidget());
      
      // hide zoom in and zoom out in web mode
      if (!Desktop.isDesktop())
      {
         commands_.zoomActualSize().remove();
         commands_.zoomIn().remove();
         commands_.zoomOut().remove();
      }
      
      // show new session when appropriate
      if (!Desktop.isDesktop())
      {
         if (sessionInfo.getMultiSession())
            commands_.newSession().setMenuLabel("New Session...");
         else
            commands_.newSession().remove();
      }
      
      // show support link only in RStudio Pro
      if (pEdition_.get() != null)
      {
         if (!pEdition_.get().proLicense())
            commands_.rstudioSupport().remove();
         
         // only show License menu command in Desktop Pro
         if (!pEdition_.get().proLicense() || !Desktop.isDesktop())
         {
            commands_.showLicenseDialog().remove();
         }
      }
      
      // toolbar (must be after call to showWorkbenchView because
      // showing the toolbar repositions the workbench view widget)
      showToolbar( uiPrefs_.get().toolbarVisible().getValue());
      
      // sync to changes in the toolbar visibility state
      uiPrefs_.get().toolbarVisible().addValueChangeHandler(
                                          new ValueChangeHandler<Boolean>() {
         @Override
         public void onValueChange(ValueChangeEvent<Boolean> event)
         {
            showToolbar(event.getValue());
         }
      });
   
      clientStateUpdaterInstance_ = clientStateUpdater_.get();
      
      // initiate action if requested. do this after a delay 
      // so that the source database has time to load
      // before we interrogate it for unsaved documents
      if (ApplicationAction.hasAction())
      {
         new Timer() {
            @Override
            public void run() {
               if (ApplicationAction.isQuit())
               {
                  commands_.quitSession().execute();
               }
               else if (ApplicationAction.isNewProject())
               {
                  ApplicationAction.removeActionFromUrl();
                  events_.fireEvent(new NewProjectEvent(true, false));
               }
               else if (ApplicationAction.isOpenProject())
               {
                  ApplicationAction.removeActionFromUrl();
                  events_.fireEvent(new OpenProjectEvent(true, false));
               }
               else if (ApplicationAction.isSwitchProject())
               {
                  handleSwitchProjectAction();
               }
            }
         }.schedule(500); 
      }
   }
   
   private void handleSwitchProjectAction()
   { 
      String projectId = ApplicationAction.getId();
      if (projectId.length() > 0)
      {
         server_.getProjectFilePath(
            projectId, 
            new ServerRequestCallback<String>() {

               @Override
               public void onResponseReceived(String projectFilePath)
               {
                  if (projectFilePath.length() > 0)
                  {
                     events_.fireEvent(
                           new SwitchToProjectEvent(projectFilePath, true));
                  }
               }
               @Override
               public void onError(ServerError error)
               {
                  Debug.logError(error);
               }
         
            });
      } 
   }
 
   
   private void setToolbarPref(boolean showToolbar)
   {
      uiPrefs_.get().toolbarVisible().setGlobalValue(showToolbar);
      uiPrefs_.get().writeUIPrefs();
   }
   
   private void showToolbar(boolean showToolbar)
   {
      // show or hide the toolbar
      view_.showToolbar(showToolbar);
         
      // manage commands
      commands_.showToolbar().setVisible(!showToolbar);
      commands_.hideToolbar().setVisible(showToolbar);
   }
      
   private void cleanupWorkbench()
   {
      server_.disconnect();
      
      satelliteManager_.closeAllSatellites();
     
      if (clientStateUpdaterInstance_ != null)
      {
         clientStateUpdaterInstance_.suspend();
         clientStateUpdaterInstance_ = null;
      }
   }
   
   private void navigateToSignIn()
   {
      navigateWindowTo("auth-sign-in");
   }
   
   private void removeTerminalCommands()
   {
      commands_.newTerminal().remove();
      commands_.activateTerminal().remove();
      commands_.renameTerminal().remove();
      commands_.closeTerminal().remove();
      commands_.clearTerminalScrollbackBuffer().remove();
      commands_.previousTerminal().remove();
      commands_.nextTerminal().remove();
      commands_.showTerminalInfo().remove();
      commands_.interruptTerminal().remove();
      commands_.sendTerminalToEditor().remove();
      commands_.sendToTerminal().remove();
   }

   private void removeProjectCommands()
   {
      commands_.openProject().remove();
      commands_.newProject().remove();
      commands_.closeProject().remove();
      commands_.openProjectInNewWindow().remove();
      commands_.clearRecentProjects().remove();
      commands_.quitSession().remove();
      commands_.projectMru0().remove();
      commands_.projectMru1().remove();
      commands_.projectMru2().remove();
      commands_.projectMru3().remove();
      commands_.projectMru4().remove();
      commands_.projectMru5().remove();
      commands_.projectMru6().remove();
      commands_.projectMru7().remove();
      commands_.projectMru8().remove();
      commands_.projectMru9().remove();
      commands_.projectMru10().remove();
      commands_.projectMru11().remove();
      commands_.projectMru12().remove();
      commands_.projectMru13().remove();
      commands_.projectMru14().remove();
    }

   private void removeJobLauncherCommands()
   {
      commands_.startLauncherJob().remove();
      commands_.sourceAsLauncherJob().remove();
      commands_.runSelectionAsLauncherJob().remove();
   }

   private void pauseClientStateUpdater()
   {
      if (!Desktop.isDesktop() && clientStateUpdaterInstance_ != null)
         clientStateUpdaterInstance_.pauseSendingUpdates();
   }
   
   private void resumeClientStateUpdater()
   {
      if (!Desktop.isDesktop() && clientStateUpdaterInstance_ != null)
         clientStateUpdaterInstance_.resumeSendingUpdates();
   }
   
   private final ApplicationView view_ ;
   private final GlobalDisplay globalDisplay_ ;
   private final EventBus events_;
   private final Session session_;
   private final Commands commands_;
   private final SatelliteManager satelliteManager_;
   private final Provider<ClientStateUpdater> clientStateUpdater_;
   private final Server server_;
   private final SessionOpener sessionOpener_;
   private final Provider<UIPrefs> uiPrefs_;
   private final Provider<Workbench> workbench_;
   private final Provider<EventBus> eventBusProvider_;
   private final Provider<ApplicationClientInit> pClientInit_;
   private final Provider<ApplicationQuit> pApplicationQuit_;
   private final Provider<ApplicationInterrupt> pApplicationInterrupt_;
   private final Provider<ProductEditionInfo> pEdition_;
   private final Provider<ApplicationThemes> pAppThemes_;
   
   private AboutDialog aboutDialog_;
   
   private final String CSRF_TOKEN_FIELD = "csrf-token";

   private ClientStateUpdater clientStateUpdaterInstance_;
   private RootLayoutPanel rootPanel_;
}<|MERGE_RESOLUTION|>--- conflicted
+++ resolved
@@ -153,24 +153,16 @@
       events.addHandler(ServerOfflineEvent.TYPE, this);
       events.addHandler(InvalidSessionEvent.TYPE, this);
       events.addHandler(SwitchToRVersionEvent.TYPE, this);
-<<<<<<< HEAD
       events.addHandler(SessionInitEvent.TYPE, this);
-=======
-      events.addHandler(RestartStatusEvent.TYPE, this);
->>>>>>> 0f3288c0
       
       // register for uncaught exceptions
       uncaughtExHandler.register();
    }
      
    public void go(final RootLayoutPanel rootPanel, 
-<<<<<<< HEAD
                   final RTimeoutOptions timeoutOptions,
-                  final Command dismissLoadingProgress)
-=======
                   final Command dismissLoadingProgress,
                   final ServerRequestCallback<String> connectionStatusCallback)
->>>>>>> 0f3288c0
    {
       rootPanel_ = rootPanel;
 
@@ -228,7 +220,6 @@
             globalDisplay_.showErrorMessage("RStudio Initialization Error",
                                             error.getUserMessage());
          }
-<<<<<<< HEAD
       };
       
       final ApplicationClientInit clientInit = pClientInit_.get();
@@ -266,11 +257,8 @@
 
       // attempt init
       clientInit.execute(callback, options, true);
-=======
-      }) ;
 
       sessionOpener_.getJobConnectionStatus(connectionStatusCallback);
->>>>>>> 0f3288c0
    }  
    
    @Handler
