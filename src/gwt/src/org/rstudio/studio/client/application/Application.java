--- conflicted
+++ resolved
@@ -166,17 +166,9 @@
 
       rootPanel.setWidgetTopBottom(w, 0, Style.Unit.PX, 0, Style.Unit.PX);
       rootPanel.setWidgetLeftRight(w, 0, Style.Unit.PX, 0, Style.Unit.PX);
-<<<<<<< HEAD
-      
+      boolean showLongInitDialog = !ApplicationAction.isLauncherSession();
+
       final ServerRequestCallback<SessionInfo> callback = new ServerRequestCallback<SessionInfo>() {
-=======
-
-      boolean showLongInitDialog = !ApplicationAction.isLauncherSession();
-      
-      // attempt init
-      pClientInit_.get().execute(showLongInitDialog,
-                              new ServerRequestCallback<SessionInfo>() {
->>>>>>> 90bdf8cb
 
          public void onResponseReceived(final SessionInfo sessionInfo)
          {
@@ -238,7 +230,7 @@
       }
 
       // attempt init
-      pClientInit_.get().execute(callback);
+      pClientInit_.get().execute(showLongInitDialog, callback);
    }  
    
    @Handler
