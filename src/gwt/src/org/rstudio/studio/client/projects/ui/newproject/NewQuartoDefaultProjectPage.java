--- conflicted
+++ resolved
@@ -16,12 +16,8 @@
 
 import com.google.gwt.core.client.GWT;
 import org.rstudio.core.client.resources.ImageResource2x;
-<<<<<<< HEAD
+import org.rstudio.studio.client.projects.StudioClientProjectConstants;
 import org.rstudio.studio.client.quarto.model.QuartoCommandConstants;
-=======
-import org.rstudio.studio.client.projects.StudioClientProjectConstants;
-import org.rstudio.studio.client.quarto.model.QuartoConstants;
->>>>>>> f35ba869
 
 public class NewQuartoDefaultProjectPage extends NewQuartoProjectPage
 {
@@ -29,17 +25,10 @@
    
    public NewQuartoDefaultProjectPage()
    {
-<<<<<<< HEAD
       super(QuartoCommandConstants.PROJECT_DEFAULT,
-           "Quarto Project", 
-           "Create a new Quarto project",
-           "Create Quarto Project",
-=======
-      super(QuartoConstants.PROJECT_DEFAULT,
            constants_.quartoProjectTitle(),
            constants_.quartoProjectSubTitle(),
            constants_.quartoProjectPageCaption(),
->>>>>>> f35ba869
             new ImageResource2x(NewProjectResources.INSTANCE.quartoIcon2x()),
             new ImageResource2x(NewProjectResources.INSTANCE.quartoIconLarge2x()));
    }
