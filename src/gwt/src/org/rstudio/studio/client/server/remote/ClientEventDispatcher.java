--- conflicted
+++ resolved
@@ -682,12 +682,6 @@
             RVersionsInfo versions = event.getData();
             eventBus_.fireEvent(new RVersionsChangedEvent(versions));
          }
-<<<<<<< HEAD
-         else if (type.equals(ClientEvent.RegisterUserCommand))
-         {
-            RegisterUserCommandEvent.Data userCommand = event.getData();
-            eventBus_.fireEvent(new RegisterUserCommandEvent(userCommand));
-=======
          else if (type.equals(ClientEvent.RmdParamsEdit))
          {
             String url = event.getData();
@@ -697,7 +691,6 @@
          {
             String paramsFile = event.getData();
             eventBus_.fireEvent(new RmdParamsReadyEvent(paramsFile));
->>>>>>> d3621bff
          }
          else
          {
