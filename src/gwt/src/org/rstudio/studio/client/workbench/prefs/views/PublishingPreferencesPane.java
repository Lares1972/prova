/*
 * PublishingPreferencesPane.java
 *
 * Copyright (C) 2021 by RStudio, PBC
 *
 * Unless you have received this program directly from RStudio pursuant
 * to the terms of a commercial license agreement with RStudio, then
 * this program is licensed to you under the terms of version 3 of the
 * GNU Affero General Public License. This program is distributed WITHOUT
 * ANY EXPRESS OR IMPLIED WARRANTY, INCLUDING THOSE OF NON-INFRINGEMENT,
 * MERCHANTABILITY OR FITNESS FOR A PARTICULAR PURPOSE. Please refer to the
 * AGPL (http://www.gnu.org/licenses/agpl-3.0.txt) for more details.
 *
 */

package org.rstudio.studio.client.workbench.prefs.views;

import com.google.gwt.core.client.GWT;
import com.google.gwt.dom.client.Style.Unit;
import com.google.gwt.event.dom.client.ChangeEvent;
import com.google.gwt.event.dom.client.ChangeHandler;
import com.google.gwt.event.dom.client.ClickEvent;
import com.google.gwt.event.dom.client.ClickHandler;
import com.google.gwt.event.logical.shared.ValueChangeEvent;
import com.google.gwt.event.logical.shared.ValueChangeHandler;
import com.google.gwt.resources.client.ImageResource;
import com.google.gwt.user.client.ui.CheckBox;
import com.google.gwt.user.client.ui.HorizontalPanel;
import com.google.gwt.user.client.ui.Label;
import com.google.gwt.user.client.ui.VerticalPanel;
import com.google.inject.Inject;

import org.rstudio.core.client.CommandWithArg;
import org.rstudio.core.client.ElementIds;
import org.rstudio.core.client.prefs.PreferencesDialogBaseResources;
import org.rstudio.core.client.prefs.RestartRequirement;
import org.rstudio.core.client.resources.ImageResource2x;
import org.rstudio.core.client.widget.FileChooserTextBox;
import org.rstudio.core.client.widget.HelpButton;
import org.rstudio.core.client.widget.Operation;
import org.rstudio.core.client.widget.OperationWithInput;
import org.rstudio.core.client.widget.ThemedButton;
import org.rstudio.studio.client.common.GlobalDisplay;
import org.rstudio.studio.client.common.HelpLink;
import org.rstudio.studio.client.common.dependencies.DependencyManager;
import org.rstudio.studio.client.rsconnect.RSConnect;
import org.rstudio.studio.client.rsconnect.model.RSConnectAccount;
import org.rstudio.studio.client.rsconnect.model.RSConnectServerOperations;
import org.rstudio.studio.client.rsconnect.ui.RSAccountConnector;
import org.rstudio.studio.client.rsconnect.ui.RSConnectAccountList;
import org.rstudio.studio.client.server.ServerError;
import org.rstudio.studio.client.server.ServerRequestCallback;
import org.rstudio.studio.client.server.Void;
import org.rstudio.studio.client.workbench.prefs.model.UserPrefs;
import org.rstudio.studio.client.workbench.prefs.model.UserState;

public class PublishingPreferencesPane extends PreferencesPane
{
   @Inject
   public PublishingPreferencesPane(GlobalDisplay globalDisplay,
                                    RSConnectServerOperations server,
                                    RSAccountConnector connector,
                                    UserPrefs prefs,
                                    UserState state,
                                    DependencyManager deps)
   {
      reloadRequired_ = false;
      display_ = globalDisplay;
      userPrefs_ = prefs;
      userState_ = state;
      server_ = server;
      connector_ = connector;
      deps_ = deps;

      VerticalPanel accountPanel = new VerticalPanel();
      HorizontalPanel hpanel = new HorizontalPanel();

      String accountListLabel = constants_.accountListLabel();
      accountList_ = new RSConnectAccountList(server, globalDisplay, true, true, accountListLabel);
      accountList_.setHeight("150px");
      accountList_.setWidth("300px");
      accountList_.getElement().getStyle().setMarginBottom(15, Unit.PX);
      accountList_.getElement().getStyle().setMarginLeft(3, Unit.PX);
      hpanel.add(accountList_);

      accountList_.setOnRefreshCompleted(new Operation()
      {
         @Override
         public void execute()
         {
            setButtonEnabledState();
         }
      });
      accountList_.addChangeHandler(new ChangeHandler()
      {
         @Override
         public void onChange(ChangeEvent arg0)
         {
            setButtonEnabledState();
         }
      });

      VerticalPanel vpanel = new VerticalPanel();
      hpanel.add(vpanel);

      connectButton_ = new ThemedButton(constants_.connectButtonLabel());
      connectButton_.getElement().getStyle().setMarginBottom(5, Unit.PX);
      connectButton_.setWidth("100%");
      connectButton_.setWrapperWidth("100%");
      ElementIds.assignElementId(connectButton_.getElement(), ElementIds.PUBLISH_CONNECT);
      connectButton_.addClickHandler(new ClickHandler()
      {
         @Override
         public void onClick(ClickEvent event)
         {
            onConnect();
         }
      });
      vpanel.add(connectButton_);

      reconnectButton_ = new ThemedButton(constants_.reconnectButtonLabel());
      reconnectButton_.getElement().getStyle().setMarginBottom(5, Unit.PX);
      reconnectButton_.setWidth("100%");
      reconnectButton_.setWrapperWidth("100%");
      ElementIds.assignElementId(reconnectButton_.getElement(), ElementIds.PUBLISH_RECONNECT);
      reconnectButton_.addClickHandler(new ClickHandler()
      {
         @Override
         public void onClick(ClickEvent event)
         {
            onReconnect();
         }
      });
      vpanel.add(reconnectButton_);

      disconnectButton_ = new ThemedButton(constants_.disconnectButtonLabel());
      disconnectButton_.setWidth("100%");
      disconnectButton_.setWrapperWidth("100%");
      ElementIds.assignElementId(disconnectButton_.getElement(), ElementIds.PUBLISH_DISCONNECT);
      disconnectButton_.addClickHandler(new ClickHandler()
      {
         @Override
         public void onClick(ClickEvent event)
         {
            onDisconnect();
         }
      });
      vpanel.add(disconnectButton_);

      setButtonEnabledState();

      Label accountLabel = headerLabel(accountListLabel);
      accountPanel.add(accountLabel);
      accountPanel.add(hpanel);
      add(accountPanel);

      // special UI to show when we detect that there are account records but
      // the RSConnect package isn't installed
      final VerticalPanel missingPkgPanel = new VerticalPanel();
      missingPkgPanel.setVisible(false);
      missingPkgPanel.add(new Label(
            constants_.missingPkgPanelMessage() +
            constants_.missingPkgRequiredMessage()));
      ThemedButton installPkgs = new ThemedButton(constants_.installPkgsMessage());
      installPkgs.addClickHandler(new ClickHandler()
      {
         @Override
         public void onClick(ClickEvent arg0)
         {
            deps_.withRSConnect(constants_.withRSConnectLabel(), false, null,
                                new CommandWithArg<Boolean>()
            {
               @Override
               public void execute(Boolean succeeded)
               {
                  if (succeeded)
                  {
                     // refresh the account list to show the accounts
                     accountList_.refreshAccountList();

                     // remove the "missing package" UI
                     missingPkgPanel.setVisible(false);
                  }
               }
            });
         }
      });
      installPkgs.getElement().getStyle().setMarginLeft(0, Unit.PX);
      installPkgs.getElement().getStyle().setMarginTop(10, Unit.PX);
      missingPkgPanel.add(installPkgs);
      missingPkgPanel.getElement().getStyle().setMarginBottom(20, Unit.PX);
      add(missingPkgPanel);

      final CheckBox chkEnableRSConnect = checkboxPref(constants_.chkEnableRSConnectLabel(),
            userState_.enableRsconnectPublishUi());
<<<<<<< HEAD
      final HorizontalPanel rsconnectPanel = checkBoxWithHelp(chkEnableRSConnect,
                                                        "rstudio_connect",
                                                        constants_.checkBoxWithHelpTitle());
=======
      final HorizontalPanel rsconnectPanel = HelpButton.checkBoxWithHelp(
         chkEnableRSConnect,
         new HelpButton("rstudio_connect", "Information about RStudio Connect"));
>>>>>>> 3bc0464f
      lessSpaced(rsconnectPanel);

      add(headerLabel(constants_.settingsHeaderLabel()));
      CheckBox chkEnablePublishing = checkboxPref(constants_.chkEnablePublishingLabel(),
            userState_.showPublishUi());
      chkEnablePublishing.addValueChangeHandler(new ValueChangeHandler<Boolean>(){
         @Override
         public void onValueChange(ValueChangeEvent<Boolean> event)
         {
            reloadRequired_ = true;
            rsconnectPanel.setVisible(
                  RSConnect.showRSConnectUI() && event.getValue());
         }
      });
      add(chkEnablePublishing);

      if (RSConnect.showRSConnectUI())
         add(rsconnectPanel);

      add(checkboxPref(constants_.showPublishDiagnosticsLabel(),
            userPrefs_.showPublishDiagnostics()));

      add(spacedBefore(headerLabel(constants_.sSLCertificatesHeaderLabel())));

      add(checkboxPref(constants_.publishCheckCertificatesLabel(),
            userPrefs_.publishCheckCertificates()));

      CheckBox useCaBundle = checkboxPref(constants_.usePublishCaBundleLabel(),
            userPrefs_.usePublishCaBundle());
      useCaBundle.addValueChangeHandler(
            val -> caBundlePath_.setVisible(val.getValue()));
      add(useCaBundle);

      caBundlePath_ = new FileChooserTextBox(
         "", constants_.caBundlePath(), ElementIds.TextBoxButtonId.CA_BUNDLE, false, null, null);
      caBundlePath_.setText(userPrefs_.publishCaBundle().getValue());
      caBundlePath_.setVisible(userPrefs_.usePublishCaBundle().getValue());
      add(caBundlePath_);

      add(spacedBefore(new HelpLink(constants_.helpLinkTroubleshooting(),
            "troubleshooting_deployments")));

      server_.hasOrphanedAccounts(new ServerRequestCallback<Double>()
      {
         @Override
         public void onResponseReceived(Double numOrphans)
         {
            missingPkgPanel.setVisible(numOrphans > 0);
         }

         @Override
         public void onError(ServerError error)
         {
            // if we can't determine whether orphans exist, presume that they
            // don't (this state is recoverable as we'll attempt to install
            // rsconnect if necessary and refresh the account list when the user
            // tries to interact with it)
         }
      });
   }

   @Override
   protected void initialize(UserPrefs rPrefs)
   {
   }

   @Override
   public RestartRequirement onApply(UserPrefs rPrefs)
   {
      RestartRequirement restartRequirement = super.onApply(rPrefs);

      if (reloadRequired_)
         restartRequirement.setUiReloadRequired(true);

      userPrefs_.publishCaBundle().setGlobalValue(caBundlePath_.getText());

      return restartRequirement;
   }

   @Override
   public ImageResource getIcon()
   {
      return new ImageResource2x(PreferencesDialogBaseResources.INSTANCE.iconPublishing2x());
   }

   @Override
   public boolean validate()
   {
      return true;
   }

   @Override
   public String getName()
   {
      return constants_.publishingPaneHeader();
   }

   private void onDisconnect()
   {
      final RSConnectAccount account = accountList_.getSelectedAccount();
      if (account == null)
      {
         display_.showErrorMessage(constants_.showErrorCaption(),
               constants_.showErrorMessage());
         return;
      }
      display_.showYesNoMessage(
            GlobalDisplay.MSG_QUESTION,
            constants_.removeAccountGlobalDisplay(),
            constants_.removeAccountMessage() +
              account.getName() +
            constants_.removeAccountOnMessage() +
              account.getServer() + "'" +
            constants_.willNotDeleteMessage(),
            false,
            new Operation()
            {
               @Override
               public void execute()
               {
                  onConfirmDisconnect(account);
               }
            }, null, null, constants_.onConfirmDisconnectYesLabel(), constants_.onConfirmDisconnectNoLabel(), false);
   }

   private void onConfirmDisconnect(final RSConnectAccount account)
   {
      server_.removeRSConnectAccount(account.getName(),
            account.getServer(), new ServerRequestCallback<Void>()
      {
         @Override
         public void onResponseReceived(Void v)
         {
            accountList_.refreshAccountList();
         }

         @Override
         public void onError(ServerError error)
         {
            display_.showErrorMessage(constants_.disconnectingErrorMessage(),
                                      error.getMessage());
         }
      });
   }

   private void onConnect()
   {
      // if there's already at least one account connected, the requisite
      // packages must be installed
      if (accountList_.getAccountCount() > 0)
      {
         showAccountWizard();
      }
      else
      {
         deps_.withRSConnect(constants_.getAccountCountLabel(), false, null,
                             new CommandWithArg<Boolean>()
         {
            @Override
            public void execute(Boolean succeeded)
            {
               // refresh the account list in case there are accounts already on
               // the system (e.g. package was installed at one point and some
               // metadata remains)
               accountList_.refreshAccountList();

               showAccountWizard();
            }
         });
      }
   }

   private void onReconnect()
   {
      connector_.showReconnectWizard(accountList_.getSelectedAccount(),
            new OperationWithInput<Boolean>()
      {
         @Override
         public void execute(Boolean successful)
         {
            if (successful)
            {
               accountList_.refreshAccountList();
            }
         }
      });
   }

   private void showAccountWizard()
   {
      connector_.showAccountWizard(false, true,
            new OperationWithInput<Boolean>()
      {
         @Override
         public void execute(Boolean successful)
         {
            if (successful)
            {
               accountList_.refreshAccountList();
            }
         }
      });
   }

   private void setButtonEnabledState()
   {
      disconnectButton_.setEnabled(
            accountList_.getSelectedAccount() != null);

      reconnectButton_.setEnabled(
            accountList_.getSelectedAccount() != null &&
            !accountList_.getSelectedAccount().isCloudAccount());
   }

   private final GlobalDisplay display_;
   private final UserPrefs userPrefs_;
   private final UserState userState_;
   private final RSConnectServerOperations server_;
   private final RSAccountConnector connector_;
   private final DependencyManager deps_;

   private RSConnectAccountList accountList_;
   private ThemedButton connectButton_;
   private ThemedButton disconnectButton_;
   private ThemedButton reconnectButton_;
   private FileChooserTextBox caBundlePath_;
   private boolean reloadRequired_;
   private final PublishingPreferencesPaneConstants constants_ = GWT.create(PublishingPreferencesPaneConstants.class);

}<|MERGE_RESOLUTION|>--- conflicted
+++ resolved
@@ -193,15 +193,9 @@
 
       final CheckBox chkEnableRSConnect = checkboxPref(constants_.chkEnableRSConnectLabel(),
             userState_.enableRsconnectPublishUi());
-<<<<<<< HEAD
-      final HorizontalPanel rsconnectPanel = checkBoxWithHelp(chkEnableRSConnect,
-                                                        "rstudio_connect",
-                                                        constants_.checkBoxWithHelpTitle());
-=======
       final HorizontalPanel rsconnectPanel = HelpButton.checkBoxWithHelp(
          chkEnableRSConnect,
-         new HelpButton("rstudio_connect", "Information about RStudio Connect"));
->>>>>>> 3bc0464f
+         new HelpButton("rstudio_connect", constants_.checkBoxWithHelpTitle()));
       lessSpaced(rsconnectPanel);
 
       add(headerLabel(constants_.settingsHeaderLabel()));
