/*
 * Files.java
 *
 * Copyright (C) 2021 by RStudio, PBC
 *
 * Unless you have received this program directly from RStudio pursuant
 * to the terms of a commercial license agreement with RStudio, then
 * this program is licensed to you under the terms of version 3 of the
 * GNU Affero General Public License. This program is distributed WITHOUT
 * ANY EXPRESS OR IMPLIED WARRANTY, INCLUDING THOSE OF NON-INFRINGEMENT,
 * MERCHANTABILITY OR FITNESS FOR A PARTICULAR PURPOSE. Please refer to the
 * AGPL (http://www.gnu.org/licenses/agpl-3.0.txt) for more details.
 *
 */
package org.rstudio.studio.client.workbench.views.files;

import com.google.gwt.core.client.GWT;
import com.google.gwt.core.client.JsArray;
import com.google.gwt.core.client.Scheduler;
import com.google.gwt.core.client.Scheduler.ScheduledCommand;
import com.google.gwt.user.client.Command;
import com.google.inject.Inject;
import com.google.inject.Provider;

import org.rstudio.core.client.CommandWithArg;
import org.rstudio.core.client.SerializedCommand;
import org.rstudio.core.client.ParallelCommandList;
import org.rstudio.core.client.ResultCallback;
import org.rstudio.core.client.SerializedCommandQueue;
import org.rstudio.core.client.StringUtil;
import org.rstudio.core.client.cellview.ColumnSortInfo;
import org.rstudio.core.client.command.CommandBinder;
import org.rstudio.core.client.command.Handler;
import org.rstudio.core.client.dom.DomUtils;
import org.rstudio.core.client.files.FileSystemItem;
import org.rstudio.core.client.js.JsObject;
import org.rstudio.core.client.widget.*;
import org.rstudio.studio.client.RStudioGinjector;
import org.rstudio.studio.client.application.Desktop;
import org.rstudio.studio.client.application.events.EventBus;
import org.rstudio.studio.client.common.ConsoleDispatcher;
import org.rstudio.studio.client.common.FilePathUtils;
import org.rstudio.studio.client.common.GlobalDisplay;
import org.rstudio.studio.client.common.fileexport.FileExport;
import org.rstudio.studio.client.common.filetypes.FileTypeRegistry;
import org.rstudio.studio.client.common.filetypes.TextFileType;
import org.rstudio.studio.client.common.filetypes.events.OpenFileInBrowserEvent;
import org.rstudio.studio.client.common.filetypes.events.RenameSourceFileEvent;
import org.rstudio.studio.client.events.RStudioApiRequestEvent;
import org.rstudio.studio.client.server.*;
import org.rstudio.studio.client.workbench.WorkbenchContext;
import org.rstudio.studio.client.workbench.WorkbenchView;
import org.rstudio.studio.client.workbench.commands.Commands;
import org.rstudio.studio.client.workbench.model.ClientInitState;
import org.rstudio.studio.client.workbench.model.ClientState;
import org.rstudio.studio.client.workbench.model.RemoteFileSystemContext;
import org.rstudio.studio.client.workbench.model.Session;
import org.rstudio.studio.client.workbench.model.SessionInfo;
import org.rstudio.studio.client.workbench.model.helper.JSObjectStateValue;
import org.rstudio.studio.client.workbench.model.helper.StringStateValue;
import org.rstudio.studio.client.workbench.prefs.model.UserPrefs;
import org.rstudio.studio.client.workbench.ui.PaneManager;
import org.rstudio.studio.client.workbench.views.BasePresenter;
import org.rstudio.studio.client.workbench.views.console.events.WorkingDirChangedEvent;
import org.rstudio.studio.client.workbench.views.environment.dataimport.DataImportPresenter;
import org.rstudio.studio.client.workbench.views.files.events.*;
import org.rstudio.studio.client.workbench.views.files.model.DirectoryListing;
import org.rstudio.studio.client.workbench.views.files.model.FileChange;
import org.rstudio.studio.client.workbench.views.files.model.FilesServerOperations;
import org.rstudio.studio.client.workbench.views.files.model.PendingFileUpload;
import org.rstudio.studio.client.workbench.views.source.SourceColumnManager;
import org.rstudio.studio.client.workbench.views.source.events.SourcePathChangedEvent;
import org.rstudio.studio.client.workbench.views.source.model.SourceDocumentResult;
import org.rstudio.studio.client.workbench.views.terminal.events.CreateNewTerminalEvent;

import java.util.ArrayList;
import java.util.List;

public class Files
      extends BasePresenter
      implements FileChangeEvent.Handler,
                 OpenFileInBrowserEvent.Handler,
                 DirectoryNavigateEvent.Handler,
                 RenameSourceFileEvent.Handler,
                 RStudioApiRequestEvent.Handler,
                 WorkingDirChangedEvent.Handler
{
   interface Binder extends CommandBinder<Commands, Files> {}

   public interface Display extends WorkbenchView
   {
      public interface NavigationObserver
      {
         void onFileNavigation(FileSystemItem file);
         void onSelectAllValueChanged(boolean value);
      }

      public interface Observer extends NavigationObserver
      {
         void onFileSelectionChanged();
         void onColumnSortOrderChanaged(JsArray<ColumnSortInfo> sortOrder);
      }

      void setObserver(Observer observer);

      void resetColumnWidths();
      void setColumnSortOrder(JsArray<ColumnSortInfo> sortOrder);

      void listDirectory(FileSystemItem directory,
                         ServerDataSource<DirectoryListing> filesDS);

      void updateDirectoryListing(FileChange action);

      void renameFile(FileSystemItem from, FileSystemItem to);

      void selectAll();
      void selectNone();

      ArrayList<FileSystemItem> getSelectedFiles();

      void showFolderPicker(
            String title,
            RemoteFileSystemContext context,
            FileSystemItem initialDir,
            ProgressOperationWithInput<FileSystemItem> operation);

      void showFilePicker(
            String title,
            RemoteFileSystemContext context,
            FileSystemItem initialFile,
            ProgressOperationWithInput<FileSystemItem> operation);

      void showFileUpload(
                     String targetURL,
                     FileSystemItem targetDirectory,
                     RemoteFileSystemContext fileSystemContext,
                     Operation beginOperation,
                     OperationWithInput<PendingFileUpload> completedOperation,
                     Operation failedOperation);


      void showHtmlFileChoice(FileSystemItem file,
                              Command onEdit,
                              Command onBrowse);

      void showDataImportFileChoice(FileSystemItem file,
                                    Command onView,
                                    Command onImport);

      void bringToFront();
   }

   @Inject
   public Files(Display view,
                EventBus eventBus,
                FilesServerOperations server,
                RemoteFileSystemContext fileSystemContext,
                GlobalDisplay globalDisplay,
                Session session,
                Commands commands,
                Provider<FilesCopy> pFilesCopy,
                Provider<FilesUpload> pFilesUpload,
                Provider<FileExport> pFileExport,
                Provider<UserPrefs> pPrefs,
                FileTypeRegistry fileTypeRegistry,
                ConsoleDispatcher consoleDispatcher,
                WorkbenchContext workbenchContext,
<<<<<<< HEAD
                PaneManager paneManager,
=======
                SourceColumnManager columnManager,
>>>>>>> 5406b611
                DataImportPresenter dataImportPresenter)
   {
      super(view);
      view_ = view;
      view_.setObserver(new DisplayObserver());
      fileTypeRegistry_ = fileTypeRegistry;
      consoleDispatcher_ = consoleDispatcher;
      workbenchContext_ = workbenchContext;

      eventBus_ = eventBus;
      server_ = server;
      fileSystemContext_ = fileSystemContext;
      globalDisplay_ = globalDisplay;
      session_ = session;
      pFilesCopy_ = pFilesCopy;
      pFilesUpload_ = pFilesUpload;
      pFileExport_ = pFileExport;
      pPrefs_ = pPrefs;
<<<<<<< HEAD
      paneManager_ = paneManager;
=======
      columnManager_ = columnManager;
>>>>>>> 5406b611
      dataImportPresenter_ = dataImportPresenter;

      ((Binder)GWT.create(Binder.class)).bind(commands, this);


      eventBus_.addHandler(FileChangeEvent.TYPE, this);
      eventBus_.addHandler(RenameSourceFileEvent.TYPE, this);
      eventBus_.addHandler(RStudioApiRequestEvent.TYPE, this);
      eventBus_.addHandler(WorkingDirChangedEvent.TYPE, this);

      initSession();
   }

   private void initSession()
   {
      final SessionInfo sessionInfo = session_.getSessionInfo();
      ClientInitState state = sessionInfo.getClientState();

      // make the column sort order persistent
      new JSObjectStateValue(MODULE_FILES, KEY_SORT_ORDER, ClientState.PROJECT_PERSISTENT, state, false)
      {
         @Override
         protected void onInit(JsObject value)
         {
            if (value != null)
               columnSortOrder_ = value.cast();
            else
               columnSortOrder_ = null;

            lastKnownState_ = columnSortOrder_;

            view_.setColumnSortOrder(columnSortOrder_);
         }

         @Override
         protected JsObject getValue()
         {
            if (columnSortOrder_ != null)
               return columnSortOrder_.cast();
            else
               return null;
         }

         @Override
         protected boolean hasChanged()
         {
            if (lastKnownState_ != columnSortOrder_)
            {
               lastKnownState_ = columnSortOrder_;
               return true;
            }
            else
            {
               return false;
            }
         }

         private JsArray<ColumnSortInfo> lastKnownState_ = null;
      };


      // navigate to previous directory (works for resumed case)
      new StringStateValue(MODULE_FILES, KEY_PATH, ClientState.PROJECT_PERSISTENT, state) {
         @Override
         protected void onInit(final String value)
         {
            Scheduler.get().scheduleDeferred(new ScheduledCommand()
            {
               public void execute()
               {
                  // if we've already navigated to a directory then
                  // we don't need to initialize from client state
                  if (hasNavigatedToDirectory_)
                     return;

                  // compute start dir
                  String path = transformPathStateValue(value);
                  FileSystemItem start = path != null
                                    ? FileSystemItem.createDir(path)
                                    : FileSystemItem.createDir(
                                          sessionInfo.getInitialWorkingDir());
                  navigateToDirectory(start);
               }
            });
         }

         @Override
         protected String getValue()
         {
            return currentPath_.getPath();
         }

         private String transformPathStateValue(String value)
         {
            // if the value is null then return null
            if (value == null)
               return null;

            // only respect the value for projects
            String projectFile = session_.getSessionInfo().getActiveProjectFile();
            if (projectFile == null)
               return null;

            // ensure that the value is within the project dir (it wouldn't
            // be if the project directory has been moved or renamed)
            String projectDirPath =
               FileSystemItem.createFile(projectFile).getParentPathString();
            if (value.startsWith(projectDirPath))
               return value;
            else
               return null;
         }
      };

      // register handler for show hidden file state change
      pPrefs_.get().showHiddenFiles().addValueChangeHandler(show ->
      {
         // refresh when pref value changes to show/hide hidden files
         onRefreshFiles();
      });

      // register handler for sync pane pref, so that when the user enables the pref we can sync immediately
      // to show it's working
      pPrefs_.get().syncFilesPaneWorkingDir().addValueChangeHandler(sync ->
      {
         // ignore at startup/haven't navigated yet
         if (!hasNavigatedToDirectory_)
            return;

         // if we are now syncing and we know the current working path, go there
         if (sync.getValue() && workingPath_ != null)
         {
            if (!currentPath_.equalTo(workingPath_))
            {
               eventBus_.fireEvent(new DirectoryNavigateEvent(workingPath_, false));
            }
         }
      });
   }


   public Display getDisplay()
   {
      return view_;
   }

   // observer for display
   public class DisplayObserver implements Display.Observer {

      public void onFileSelectionChanged()
      {
      }

      public void onFileNavigation(FileSystemItem file)
      {
         if (file.isDirectory())
         {
            navigateToDirectory(file);
         }
         else
         {
            navigateToFile(file);
         }
      }

      public void onSelectAllValueChanged(boolean value)
      {
         if (value)
            view_.selectAll();
         else
            view_.selectNone();
      }

      public void onColumnSortOrderChanaged(
                                    JsArray<ColumnSortInfo> sortOrder)
      {
         columnSortOrder_ = sortOrder;
      }
   }


   @Handler
   void onRefreshFiles()
   {
      view_.resetColumnWidths();
      view_.listDirectory(currentPath_, currentPathFilesDS_);
   }

   @Handler
   void onNewFolder()
   {
      globalDisplay_.promptForText(
            "New Folder",
            "Please enter the new folder name",
            null,
            new ProgressOperationWithInput<String>()
            {
               public void execute(String input,
                                   final ProgressIndicator progress)
               {
                  progress.onProgress("Creating folder...");

                  String folderPath = currentPath_.completePath(input);
                  FileSystemItem folder = FileSystemItem.createDir(folderPath);

                  server_.createFolder(
                        folder,
                        new VoidServerRequestCallback(progress));
               }
            });
   }
   
   @Handler
   void onTouchSourceDoc() {
      touchFile(FileTypeRegistry.R);
   }

   @Handler
   void onTouchRMarkdownDoc() {
      touchFile(FileTypeRegistry.RMARKDOWN);
   }

   @Handler
   void onTouchQuartoDoc() {
      touchFile(FileTypeRegistry.QUARTO);
   }

   @Handler
   void onTouchTextDoc() {
      touchFile(FileTypeRegistry.TEXT);
   }

   @Handler
   void onTouchCppDoc() {
      touchFile(FileTypeRegistry.CPP);
   }

   @Handler
   void onTouchPythonDoc() {
      touchFile(FileTypeRegistry.PYTHON);
   }

   @Handler
   void onTouchSqlDoc() {
      touchFile(FileTypeRegistry.SQL);
   }

   @Handler
   void onTouchStanDoc() {
      touchFile(FileTypeRegistry.STAN);
   }

   @Handler
   void onTouchD3Doc() {
      touchFile(FileTypeRegistry.JS);
   }

   @Handler
   void onTouchSweaveDoc() {
      touchFile(FileTypeRegistry.SWEAVE);
   }

   @Handler
   void onTouchRHTMLDoc() {
      touchFile(FileTypeRegistry.RHTML);
   }

   void onUploadFile()
   {
      pFilesUpload_.get().execute(currentPath_, fileSystemContext_);
   }

   @Handler
   void onCopyFile()
   {
      // copy selected files then clear the selection
      pFilesCopy_.get().execute(view_.getSelectedFiles(),
                                currentPath_,
                                new Command() {
                                    public void execute()
                                    {
                                       view_.selectNone();
                                    }});
   }

   @Handler
   void onCopyFileTo()
   {
      final ArrayList<FileSystemItem> selectedFiles = view_.getSelectedFiles();

      // validate selection size
      if (selectedFiles.size() == 0)
         return;

      if (selectedFiles.size() > 1)
      {
         globalDisplay_.showErrorMessage(
                           "Multiple Items Selected",
                           "Please select a single file or folder to copy");
         return;
      }

      FileSystemItem initialFile = selectedFiles.get(0);
      if (initialFile.isDirectory())
         initialFile = initialFile.getParentPath();

      view_.showFilePicker(
                        "Choose Destination",
                        fileSystemContext_,
                        initialFile,
                        new ProgressOperationWithInput<FileSystemItem>() {

         public void execute(FileSystemItem targetFile,
                             final ProgressIndicator progress)
         {
            if (targetFile == null)
               return;

            if (StringUtil.isNullOrEmpty(targetFile.getExtension()))
            {
               targetFile = FileSystemItem.createFile(
                     targetFile.getPath() + selectedFiles.get(0).getExtension());
            }

            server_.copyFile(selectedFiles.get(0),
                 targetFile,
                 true,
                 new VoidServerRequestCallback(progress) {
                     @Override
                     protected void onSuccess()
                     {
                        view_.selectNone();
                     }
                  });
         }
      });
   }


   @Handler
   void onMoveFiles()
   {
      // get currently selected files
      final ArrayList<FileSystemItem> selectedFiles = view_.getSelectedFiles();

      // validation: some selection exists
      if  (selectedFiles.size() == 0)
         return;

      // validation -- not prohibited move of public folder
      if (!validateNotRestrictedFolder(selectedFiles, "moved"))
         return;

      view_.showFolderPicker(
                        "Choose Folder",
                        fileSystemContext_,
                        currentPath_,
                        new ProgressOperationWithInput<FileSystemItem>() {

         public void execute(final FileSystemItem targetDir,
                             final ProgressIndicator progress)
         {
            if (targetDir == null)
                  return;

            // check to make sure that we aren't moving any folders
            // onto themselves or moving any files into the directory
            // where they currently reside
            for (int i=0; i<selectedFiles.size(); i++)
            {
               FileSystemItem file = selectedFiles.get(i);
               FileSystemItem fileParent = file.getParentPath();

               if (file.getPath() == targetDir.getPath() ||
                   fileParent.getPath() == targetDir.getPath())
               {
                  progress.onError("Invalid target folder");
                  return;
               }
            }

            progress.onProgress("Moving files...");

            view_.selectNone();

            server_.moveFiles(selectedFiles,
                              targetDir,
                              new VoidServerRequestCallback(progress));
         }
      });
   }


   @Handler
   void onExportFiles()
   {
      pFileExport_.get().export("Export Files",
                                "selected file(s)",
                                currentPath_,
                                view_.getSelectedFiles());
   }

   @Handler
   void onRenameFile()
   {
      // get currently selected files
      ArrayList<FileSystemItem> selectedFiles = view_.getSelectedFiles();

      // validation: some selection exists
      if (selectedFiles.size() != 1)
      {
         globalDisplay_.showErrorMessage(
               "Invalid Selection",
               "Please select a single file to rename.");
         return;
      }

      // validation -- not prohibited move of public folder
      if (!validateNotRestrictedFolder(selectedFiles, "renamed"))
         return;

      // perform the rename
      final FileSystemItem file = selectedFiles.get(0);
      renameFile(file);
   }

   @Handler
   void onDeleteFiles()
   {
      // get currently selected files
      final ArrayList<FileSystemItem> selectedFiles = view_.getSelectedFiles();

      // validation: some selection exists
      if  (selectedFiles.size() == 0)
         return;

      // validation -- not prohibited move of public folder
      if (!validateNotRestrictedFolder(selectedFiles, "deleted"))
         return;

      // confirm delete then execute it
      globalDisplay_.showYesNoMessage(
                        GlobalDisplay.MSG_QUESTION,
                        "Confirm Delete",
                        "Are you sure you want to delete the selected files?",
                        new ProgressOperation() {
                           public void execute(final ProgressIndicator progress)
                           {
                              progress.onProgress("Deleting files...");

                              view_.selectNone();

                              server_.deleteFiles(
                                    selectedFiles,
                                    new VoidServerRequestCallback(progress));
                           }
                        },
                       true);
   }

   private boolean validateNotRestrictedFolder(ArrayList<FileSystemItem> files,
                                               String verb)
   {
      if (!session_.getSessionInfo().getAllowRemovePublicFolder())
      {
         for (FileSystemItem file : files)
         {
            if (file.isPublicFolder())
            {
               globalDisplay_.showErrorMessage(
                     "Error",
                     "The Public folder cannot be " + verb + ".");
               return false;
            }
         }
      }

      return true;
   }

   void onGoToWorkingDir()
   {
      view_.bringToFront();
      navigateToDirectory(workbenchContext_.getCurrentWorkingDir());
   }

   void onCopyFilesPaneCurrentDirectory()
   {
      DomUtils.copyCodeToClipboard(currentPath_.getPath());
   }

   /**
   * the purpose of this function is specifically to pre-screen selected files for the following:
   *  - the file must NOT be a directory
   *  - the file must NOT already be open in a source editor 
   *  - if the file is an RNotebook (.nb[.html]), then make sure that only ONE .RMarkdown (.Rmd) 
   *    file is selected
   *  - aggregate any errors encountered opening RNotebooks and display them at once
   *
   * @param onCompleted a callback passed {@code <List<FileSystemItem>>}, which is the screened 
   *                    list of selected files
   */
   private void getUnopenedSelectedFiles(final CommandWithArg<List<FileSystemItem>> onCompleted)
   {
      final SourceColumnManager mgr = RStudioGinjector.INSTANCE.getSourceColumnManager();
      final ArrayList<String> selectedFilePaths = new ArrayList<>(); 

      final List<String> errors = new ArrayList<>();

      // Use parallelCommandList to execute these requests as fast as possible in parallel, asynchronously
      ParallelCommandList commandList = new ParallelCommandList(new Command()
      {
         @Override
         public void execute() 
         {
            if (errors.size() > 0)
            {
               String caption = "Error Opening Files in Columns";
               String errorMsg = errors.size() + " RNotebook files were unable to be processed and opened.";
               errorMsg += "\n\nErrors:";
               for (String err : errors) 
               {
                  errorMsg += "\n" + err;
               }
               globalDisplay_.showErrorMessage(caption, errorMsg);
               return;
            }
            final ArrayList<FileSystemItem> selectedFiles = new ArrayList<>(); 
            selectedFilePaths.forEach((String path) -> {
               selectedFiles.add(FileSystemItem.createFile(path));
            });
            onCompleted.execute(selectedFiles);
         }
      });


      final List<FileSystemItem> notebooks = new ArrayList<>();

      // pre-process to make sure there aren't any directories, and that already-open files do not count
      // towards the column limit. Take notebooks out for additional processing.
      for (FileSystemItem item : view_.getSelectedFiles()) 
      {
         if (!item.isDirectory() && !mgr.openFileAlreadyOpen(item, null))
         {
            TextFileType fileType = fileTypeRegistry_.getTextTypeForFile(item);
            if (fileType.isRNotebook())
               notebooks.add(item);
            else
               selectedFilePaths.add(item.getPath());
         }
      }

      for (FileSystemItem notebook : notebooks)
      {
         commandList.addCommand(new SerializedCommand()
         {
            @Override
            public void onExecute(final Command continuation)
            {
               final String rnbPath = notebook.getPath();
               final String rmdPath = FilePathUtils.filePathSansExtension(rnbPath) + ".Rmd";

               mgr.extractRmdFile(
                     notebook,
                     new ResultCallback<SourceDocumentResult, ServerError>()
                     {
                        @Override
                        public void onSuccess(SourceDocumentResult doc)
                        {
                           // this means the operation succeeded; add ONLY the Rmd file to the list
                           // if it is not already open in a source editor
                           final FileSystemItem rmdFile = FileSystemItem.createFile(rmdPath);
                           if (!selectedFilePaths.contains(rmdPath)  &&
                               !mgr.openFileAlreadyOpen(rmdFile, null))
                              selectedFilePaths.add(rmdPath);

                           continuation.execute();
                        }

                        @Override
                        public void onFailure(ServerError error)
                        {
                           String message = "\"" + notebook.getName() + "\" failed to open\n" +
                              error.getUserMessage() + "\n";
                           errors.add(message);
                           continuation.execute();
                        }
                     });
            }
         });
      }

      commandList.run();
   }

   @Handler
   void onOpenFilesInSinglePane()
   {
      // getUnopenedSelectedFiles aggregates RNotebook errors together, so use
      // it to get the selected files instead. Otherwise any RNotebook-related
      // opening errors stack over each other unpleasantly
      getUnopenedSelectedFiles(new CommandWithArg<List<FileSystemItem>>()
      {
         @Override
         public void execute(List<FileSystemItem> selectedFiles)
         {
            final SourceColumnManager mgr = RStudioGinjector.INSTANCE.getSourceColumnManager();

            for (FileSystemItem item : selectedFiles) 
            {
               if (!item.isDirectory())
               {
                  mgr.openFile(item);
               }
            }

            view_.selectNone();
         }
      });
   }


   @Handler
   void onOpenEachFileInColumns()
   {
      getUnopenedSelectedFiles(new CommandWithArg<List<FileSystemItem>>()
      {
         @Override
         public void execute(List<FileSystemItem> selectedFiles)
         {
            final SourceColumnManager mgr = RStudioGinjector.INSTANCE.getSourceColumnManager();

            if (selectedFiles.size() == 0)
            {
               view_.selectNone();
               return;
            }

            // only open available:
            // get the current number of remaining columns available
            // all of the remaining files that cannot fit will be dumped into the the last-opened column
            // there is a +1 here because the columnList includes the "non-additional" source pane
            final int columnsRemaining = PaneManager.MAX_COLUMN_COUNT - mgr.getColumnList().size() + 1; 

            // if there aren't any remaining cols then just open the files anyway and see what happens
            if (columnsRemaining <= 0) 
            {
               for (FileSystemItem item : selectedFiles) 
               {
                  mgr.openFile(item);
               }
               return;
            }

            final List<FileSystemItem> openInColumns = 
               selectedFiles.subList(0, Math.min(selectedFiles.size(), columnsRemaining));

            // open these asynchronously IN-ORDER
            SerializedCommandQueue openCommands = new SerializedCommandQueue();

            for (FileSystemItem item : openInColumns)
            {
               openCommands.addCommand(new SerializedCommand()
               {
                  @Override
                  public void onExecute(final Command continuation)
                  {
                     paneManager_.openFileInNewColumn(item, continuation);
                  }
               });
            }

            // open the remaining selected files in whichever column happens to be active at that point
            openCommands.addCommand(new SerializedCommand()
            {
               @Override
               public void onExecute(final Command continuation)
               {
                  if (columnsRemaining < selectedFiles.size()) 
                  {
                     final List<FileSystemItem> openRegular = selectedFiles.subList(columnsRemaining, selectedFiles.size());

                     for (FileSystemItem item : openRegular) 
                     {
                        mgr.openFile(item);
                     }
                  }
                  continuation.execute();
               }
            });

            openCommands.run();
            view_.selectNone();
         }
      });
   }

   @Handler
   void onSetAsWorkingDir()
   {
      consoleDispatcher_.executeSetWd(currentPath_, true);
   }

   @Handler
   void onOpenNewTerminalAtFilePaneLocation()
   {
      eventBus_.fireEvent(new CreateNewTerminalEvent(currentPath_));
   }

   void onSetWorkingDirToFilesPane()
   {
      onSetAsWorkingDir();
   }

   @Handler
   void onShowFolder()
   {
      eventBus_.fireEvent(new ShowFolderEvent(currentPath_));
   }

   public void onFileChange(FileChangeEvent event)
   {
      view_.updateDirectoryListing(event.getFileChange());
   }

   public void onOpenFileInBrowser(OpenFileInBrowserEvent event)
   {
      showFileInBrowser(event.getFile());
   }

   public void onDirectoryNavigate(DirectoryNavigateEvent event)
   {
      navigateToDirectory(event.getDirectory());
      if (event.getActivate())
         view_.bringToFront();
   }

   @Override
   public void onWorkingDirChanged(WorkingDirChangedEvent event)
   {
      // save the current working directory
      workingPath_ = FileSystemItem.createDir(event.getPath());

      // don't listen to these until we've actually loaded
      if (!hasNavigatedToDirectory_)
      {
         return;
      }

      // if enabled via pref, navigate to directories in the Files pane when the working directory changes
      if (pPrefs_.get().syncFilesPaneWorkingDir().getValue())
      {
         if (!currentPath_.equalTo(workingPath_))
         {
            eventBus_.fireEvent(new DirectoryNavigateEvent(workingPath_, false));
         }
      }
   }

   @Override
   public void onRenameSourceFile(RenameSourceFileEvent event)
   {
      renameFile(FileSystemItem.createFile(event.getPath()));
   }

   @Override
   public void onRStudioApiRequest(RStudioApiRequestEvent requestEvent)
   {
      RStudioApiRequestEvent.Data requestData = requestEvent.getData();

      if (requestData.getType() == RStudioApiRequestEvent.TYPE_FILES_PANE_NAVIGATE)
      {
         RStudioApiRequestEvent.FilesPaneNavigateData data = requestData.getPayload().cast();
         String path = data.getPath();
         navigateToDirectory(FileSystemItem.createDir(path));
      }

   }

   private void navigateToDirectory(FileSystemItem directoryEntry)
   {
      hasNavigatedToDirectory_ = true;
      currentPath_ = directoryEntry;
      view_.listDirectory(currentPath_, currentPathFilesDS_);
      session_.persistClientState();
   }

   private void navigateToFile(final FileSystemItem file)
   {
      final String ext = file.getExtension().toLowerCase();
      if (ext.equals(".htm") || ext.equals(".html") || ext.equals(".nb.html"))
      {
         view_.showHtmlFileChoice(
            file,
            new Command() {

               @Override
               public void execute()
               {
                  fileTypeRegistry_.openFile(file);
               }
            },
            new Command() {

               @Override
               public void execute()
               {
                  showFileInBrowser(file);
               }
            });
      }
      else if (ext.equals(".csv") ||
               ext.equals(".xls") || ext.equals(".xlsx") ||
               ext.equals(".sav") || ext.equals(".dta") || ext.equals("por") ||
               ext.equals(".sas") || ext.equals(".stata"))
      {
         view_.showDataImportFileChoice(
            file,
            new Command() {

               @Override
               public void execute()
               {
                  fileTypeRegistry_.openFile(file);
               }
            },
            new Command() {

               @Override
               public void execute()
               {
                  if (ext.equals(".csv")) {
                     dataImportPresenter_.openImportDatasetFromCSV(file.getPath());
                  }
                  else if (ext.equals(".xls") || ext.equals(".xlsx")) {
                     dataImportPresenter_.openImportDatasetFromXLS(file.getPath());
                  }
                  else {
                     dataImportPresenter_.openImportDatasetFromSAV(file.getPath());
                  }
               }
            });
      }
      else
      {
         fileTypeRegistry_.openFile(file);
      }

   }

   private void showFileInBrowser(FileSystemItem file)
   {
      // show the file in a new window if we can get a file url for it
      String fileURL = server_.getFileUrl(file);
      if (fileURL != null)
      {
         if (!Desktop.isRemoteDesktop())
         {
            globalDisplay_.openWindow(fileURL);
         }
         else
         {
            Desktop.getFrame().browseUrl(fileURL);
         }
      }
   }

   // generate a filename based on the file type and currentPath_ variable
   private FileSystemItem getDefaultFileName(TextFileType fileType) 
   {
      String defaultExt = fileType.getDefaultExtension();

      // extension has a '.' at the start, so remove that in the default name
      String newFileDefaultName = "Untitled" + defaultExt.toUpperCase().substring(1) + defaultExt;
      String path = currentPath_.completePath(newFileDefaultName);
      FileSystemItem newTempFile = FileSystemItem.createFile(path);
      return newTempFile;
   }
   
   private void touchFile(final TextFileType fileType)
   {
      // prepare default information about the new file
      FileSystemItem newTempFile = getDefaultFileName(fileType);
      String formattedExt = fileType.getDefaultExtension().toUpperCase().substring(1);
      
      // guard for reentrancy
      if (inputPending_)
         return;
      
      inputPending_ = true;

      // prompt for new file name then execute the operation
      globalDisplay_.promptForText("Create a New " + formattedExt + " File in Current Directory",
                                   "Please enter the new file name:",
                                   newTempFile.getName(),
                                   0,
                                   newTempFile.getStem().length(),
                                   null,
                                   new ProgressOperationWithInput<String>()
      {
         public void execute(final String input, final ProgressIndicator progress)
         {
            // no longer waiting for user to input
            inputPending_ = false;

            progress.onProgress("Creating file...");

            String path = currentPath_.completePath(input);
            final FileSystemItem newFile = FileSystemItem.createFile(path);

            // execute on the server
            server_.touchFile(newFile, new VoidServerRequestCallback(progress)
            {
               @Override
               protected void onSuccess()
               {
                  // if we were successful, refresh list and open in source editor
                  onRefreshFiles();
                  fileTypeRegistry_.openFile(newFile);
               }

               @Override
               public void onError(ServerError error)
               {
                  String errCaption = "Blank File Creation Failed";
                  String errMsg =
                     "A blank " + fileType.getDefaultExtension() + " file named \"" + input + "\" was unable to be created.\n\n" +
                     "The server failed with the following error: \n" +
                     error.getUserMessage();
                  globalDisplay_.showErrorMessage(errCaption, errMsg);
                  progress.onCompleted();
               }
            });
         }
      },
      () ->
      {
         // clear pending input flag when operation is canceled
         inputPending_ = false;
      });
   }

   private void renameFile(FileSystemItem file)
   {
      // guard for reentrancy
      if (inputPending_)
         return;
      
      inputPending_ = true;

      // prompt for new file name then execute the rename
      globalDisplay_.promptForText("Rename File",
                                   "Please enter the new file name:",
                                   file.getName(),
                                   0,
                                   file.getStem().length(),
                                   null,
                                   new ProgressOperationWithInput<String>() {
        public void execute(String input,
                            final ProgressIndicator progress)
        {
            // no longer waiting for user to rename
            inputPending_ = false;

            progress.onProgress("Renaming file...");

            String path = file.getParentPath().completePath(input);
            final FileSystemItem target =
               file.isDirectory() ?
                  FileSystemItem.createDir(path) :
                  FileSystemItem.create(path, false, file.getLength(), file.getLastModifiedNative());

            // clear selection
            view_.selectNone();

            // preemptively rename in the UI then fallback to refreshing
            // the view if there is an error
            view_.renameFile(file, target);

            // execute on the server
            server_.renameFile(file,
                               target,
                               new VoidServerRequestCallback(progress) {
                                 @Override
                                 protected void onSuccess()
                                 {
                                    // if we were successful, let editor know
                                    if (!file.isDirectory())
                                    {
                                       eventBus_.fireEvent(
                                             new SourcePathChangedEvent(
                                                   file.getPath(),
                                                   target.getPath()));
                                    }
                                 }
                                 @Override
                                 protected void onFailure()
                                 {
                                    onRefreshFiles();
                                 }
                              });
         }
      },
      () ->
      {
         // clear rename flag when operation is canceled
         inputPending_ = false;
      });
   }

   // data source for listing files on the current path which can
   // be passed to the files view
   ServerDataSource<DirectoryListing> currentPathFilesDS_ =
      new ServerDataSource<DirectoryListing>()
      {
         public void requestData(
               ServerRequestCallback<DirectoryListing> requestCallback)
         {

            server_.listFiles(currentPath_,
                  true, // pass true to enable monitoring for all calls to list_files
                  pPrefs_.get().showHiddenFiles().getValue(), // respect user pref for showing hidden
                  requestCallback);
         }
      };

   private final Display view_;
   private final FileTypeRegistry fileTypeRegistry_;
   private final ConsoleDispatcher consoleDispatcher_;
   private final WorkbenchContext workbenchContext_;
   private final FilesServerOperations server_;
   private final EventBus eventBus_;
   private final GlobalDisplay globalDisplay_;
   private final RemoteFileSystemContext fileSystemContext_;
   private final Session session_;
   private FileSystemItem currentPath_ = FileSystemItem.home();
   private FileSystemItem workingPath_;
   private boolean hasNavigatedToDirectory_ = false;
   private final Provider<FilesCopy> pFilesCopy_;
   private final Provider<FilesUpload> pFilesUpload_;
   private final Provider<FileExport> pFileExport_;
   private final Provider<UserPrefs> pPrefs_;
   private static final String MODULE_FILES = "files-pane";
   private static final String KEY_PATH = "path";
   private static final String KEY_SORT_ORDER = "sortOrder";
   private JsArray<ColumnSortInfo> columnSortOrder_ = null;
   private DataImportPresenter dataImportPresenter_;
<<<<<<< HEAD
   private boolean renaming_ = false;

   private final PaneManager paneManager_;
=======
   private boolean inputPending_ = false;

   @SuppressWarnings("unused")
   private final SourceColumnManager columnManager_;
>>>>>>> 5406b611
}<|MERGE_RESOLUTION|>--- conflicted
+++ resolved
@@ -165,11 +165,7 @@
                 FileTypeRegistry fileTypeRegistry,
                 ConsoleDispatcher consoleDispatcher,
                 WorkbenchContext workbenchContext,
-<<<<<<< HEAD
                 PaneManager paneManager,
-=======
-                SourceColumnManager columnManager,
->>>>>>> 5406b611
                 DataImportPresenter dataImportPresenter)
    {
       super(view);
@@ -188,11 +184,7 @@
       pFilesUpload_ = pFilesUpload;
       pFileExport_ = pFileExport;
       pPrefs_ = pPrefs;
-<<<<<<< HEAD
       paneManager_ = paneManager;
-=======
-      columnManager_ = columnManager;
->>>>>>> 5406b611
       dataImportPresenter_ = dataImportPresenter;
 
       ((Binder)GWT.create(Binder.class)).bind(commands, this);
@@ -1240,14 +1232,7 @@
    private static final String KEY_SORT_ORDER = "sortOrder";
    private JsArray<ColumnSortInfo> columnSortOrder_ = null;
    private DataImportPresenter dataImportPresenter_;
-<<<<<<< HEAD
-   private boolean renaming_ = false;
+   private boolean inputPending_ = false;
 
    private final PaneManager paneManager_;
-=======
-   private boolean inputPending_ = false;
-
-   @SuppressWarnings("unused")
-   private final SourceColumnManager columnManager_;
->>>>>>> 5406b611
 }