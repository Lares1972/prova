--- conflicted
+++ resolved
@@ -1535,11 +1535,7 @@
 
    /**
     * Close all source documents
-<<<<<<< HEAD
-    * 
-=======
     *
->>>>>>> a82d0728
     * @param caption caption of command triggering this action
     * @param onCompleted callback when done, may be null
     * @param excludeDocId docId of document to keep open and activate (or null to close all)
@@ -2942,11 +2938,7 @@
          }
       }
    }
-<<<<<<< HEAD
-   
-=======
-
->>>>>>> a82d0728
+
    @Override
    public void onCloseAllSourceDocsExcept(CloseAllSourceDocsExceptEvent closeAllExceptEvent)
    {
