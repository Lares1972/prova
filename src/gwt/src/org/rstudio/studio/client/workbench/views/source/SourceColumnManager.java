--- conflicted
+++ resolved
@@ -197,16 +197,6 @@
          }
       });
 
-<<<<<<< HEAD
-      sourceNavigationHistory_.addChangeHandler(new ChangeHandler()
-                                                {
-                                                   @Override
-                                                   public void onChange(ChangeEvent event)
-                                                   {
-                                                      manageSourceNavigationCommands();
-                                                   }
-                                                });
-=======
       events_.addHandler(SwitchToDocEvent.TYPE, new SwitchToDocHandler()
       {
          public void onSwitchToDoc(SwitchToDocEvent event)
@@ -220,9 +210,8 @@
          }
       });
 
-      sourceNavigationHistory_.addChangeHandler(event -> columnList_.forEach((col) ->
-         col.manageSourceNavigationCommands()));
->>>>>>> 5c0cf018
+      sourceNavigationHistory_.addChangeHandler(event -> manageSourceNavigationCommands()));
+
 
       new JSObjectStateValue("source-column-manager",
                              "column-info",
