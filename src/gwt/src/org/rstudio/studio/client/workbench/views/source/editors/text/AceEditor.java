--- conflicted
+++ resolved
@@ -655,24 +655,10 @@
 
    private void insertPipeOperator()
    {
-<<<<<<< HEAD
-      boolean hasWhitespaceBefore =
-            Character.isSpace(getCharacterBeforeCursor()) ||
-            (!hasSelection() && getCursorPosition().getColumn() == 0);
-
-      // Use magrittr style pipes unless user has opted into new native pipe syntax in R 4.1+
-      String pipe = userPrefs_.insertNativePipeOperator().getValue() ? "|>" : "%>%";
-
-      if (hasWhitespaceBefore)
-         insertCode(pipe + " ", false);
-      else
-         insertCode(" " + pipe + " ", false);
-=======
       // Use magrittr style pipes if the user has not opted into new native pipe syntax
       boolean nativePipePreferred = RStudioGinjector.INSTANCE.getUserPrefs().insertNativePipeOperator().getValue();
       String pipe =  nativePipePreferred ? NATIVE_R_PIPE : MAGRITTR_PIPE;
       insertOperatorWithSpacing(pipe);
->>>>>>> 43d11d82
    }
 
    private boolean shouldIndentOnPaste()
