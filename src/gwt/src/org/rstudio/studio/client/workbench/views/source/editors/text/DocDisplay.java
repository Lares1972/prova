/*
 * DocDisplay.java
 *
 * Copyright (C) 2009-12 by RStudio, Inc.
 *
 * Unless you have received this program directly from RStudio pursuant
 * to the terms of a commercial license agreement with RStudio, then
 * this program is licensed to you under the terms of version 3 of the
 * GNU Affero General Public License. This program is distributed WITHOUT
 * ANY EXPRESS OR IMPLIED WARRANTY, INCLUDING THOSE OF NON-INFRINGEMENT,
 * MERCHANTABILITY OR FITNESS FOR A PARTICULAR PURPOSE. Please refer to the
 * AGPL (http://www.gnu.org/licenses/agpl-3.0.txt) for more details.
 *
 */
package org.rstudio.studio.client.workbench.views.source.editors.text;

import org.rstudio.core.client.Rectangle;
import java.util.List;

import org.rstudio.core.client.command.KeyboardShortcut.KeySequence;
import org.rstudio.core.client.js.JsMap;
import org.rstudio.studio.client.common.debugging.model.Breakpoint;
import org.rstudio.studio.client.common.filetypes.TextFileType;
import org.rstudio.studio.client.server.Void;
import org.rstudio.studio.client.workbench.model.ChangeTracker;
import org.rstudio.studio.client.workbench.views.console.shell.assist.CompletionManager;
import org.rstudio.studio.client.workbench.views.console.shell.editor.InputEditorDisplay;
import org.rstudio.studio.client.workbench.views.console.shell.editor.InputEditorPosition;
import org.rstudio.studio.client.workbench.views.console.shell.editor.InputEditorSelection;
import org.rstudio.studio.client.workbench.views.output.lint.model.AceAnnotation;
import org.rstudio.studio.client.workbench.views.output.lint.model.LintItem;
import org.rstudio.studio.client.workbench.views.source.editors.text.ace.AceCommandManager;
import org.rstudio.studio.client.workbench.views.source.editors.text.ace.AceFold;
import org.rstudio.studio.client.workbench.views.source.editors.text.ace.Anchor;
import org.rstudio.studio.client.workbench.views.source.editors.text.ace.LineWidget;
import org.rstudio.studio.client.workbench.views.source.editors.text.ace.Mode.InsertChunkInfo;
import org.rstudio.studio.client.workbench.views.source.editors.text.ace.Position;
import org.rstudio.studio.client.workbench.views.source.editors.text.ace.Range;
import org.rstudio.studio.client.workbench.views.source.editors.text.ace.Renderer.ScreenCoordinates;
import org.rstudio.studio.client.workbench.views.source.editors.text.ace.Selection;
import org.rstudio.studio.client.workbench.views.source.editors.text.ace.spelling.CharClassifier;
import org.rstudio.studio.client.workbench.views.source.editors.text.ace.spelling.TokenPredicate;
import org.rstudio.studio.client.workbench.views.source.editors.text.cpp.CppCompletionContext;
import org.rstudio.studio.client.workbench.views.source.editors.text.events.BreakpointMoveEvent;
import org.rstudio.studio.client.workbench.views.source.editors.text.events.BreakpointSetEvent;
import org.rstudio.studio.client.workbench.views.source.editors.text.events.CommandClickEvent;
import org.rstudio.studio.client.workbench.views.source.editors.text.events.CursorChangedHandler;
import org.rstudio.studio.client.workbench.views.source.editors.text.events.FindRequestedEvent;
import org.rstudio.studio.client.workbench.views.source.editors.text.events.HasDocumentChangedHandlers;
import org.rstudio.studio.client.workbench.views.source.editors.text.events.HasFoldChangeHandlers;
import org.rstudio.studio.client.workbench.views.source.editors.text.events.HasLineWidgetsChangedHandlers;
import org.rstudio.studio.client.workbench.views.source.editors.text.events.HasRenderFinishedHandlers;
import org.rstudio.studio.client.workbench.views.source.editors.text.events.ScopeTreeReadyEvent;
import org.rstudio.studio.client.workbench.views.source.editors.text.events.UndoRedoHandler;
import org.rstudio.studio.client.workbench.views.source.editors.text.rmd.ChunkDefinition;
import org.rstudio.studio.client.workbench.views.source.events.CollabEditStartParams;

import com.google.gwt.core.client.JavaScriptObject;
import com.google.gwt.core.client.JsArray;
import com.google.gwt.core.client.JsArrayString;
import com.google.gwt.event.dom.client.FocusHandler;
import com.google.gwt.event.dom.client.HasFocusHandlers;
import com.google.gwt.event.dom.client.HasKeyDownHandlers;
import com.google.gwt.event.logical.shared.HasValueChangeHandlers;
import com.google.gwt.event.shared.HandlerRegistration;
import com.google.gwt.user.client.ui.IsWidget;
import com.google.gwt.user.client.ui.Widget;

import org.rstudio.studio.client.workbench.views.source.model.DirtyState;
import org.rstudio.studio.client.workbench.views.source.model.RnwCompletionContext;
import org.rstudio.studio.client.workbench.views.source.model.SourcePosition;

public interface DocDisplay extends HasValueChangeHandlers<Void>,
                                    HasFoldChangeHandlers,
                                    HasLineWidgetsChangedHandlers,
                                    IsWidget,
                                    HasFocusHandlers,
                                    HasKeyDownHandlers,
                                    HasRenderFinishedHandlers,
                                    HasDocumentChangedHandlers,
                                    InputEditorDisplay,
                                    NavigableSourceEditor
{
   public interface AnchoredSelection
   {
      String getValue();
      Range getRange();
      void apply();
      void detach();
   }
   TextFileType getFileType();
   void setFileType(TextFileType fileType);
   void setFileType(TextFileType fileType, boolean suppressCompletion);
   void setFileType(TextFileType fileType, CompletionManager completionManager);
   void syncCompletionPrefs();
   void syncDiagnosticsPrefs();
   void setRnwCompletionContext(RnwCompletionContext rnwContext);
   void setCppCompletionContext(CppCompletionContext cppContext);
   void setRCompletionContext(RCompletionContext rContext);
   String getCode();
   JsArrayString getLines();
   JsArrayString getLines(int startRow, int endRow);
   void setCode(String code, boolean preserveCursorPosition);
   void insertCode(String code, boolean blockMode);
   void focus();
   boolean isFocused();
   void print();
   void codeCompletion();
   void goToHelp();
   void goToFunctionDefinition();
   String getSelectionValue();
   String getCurrentLine();
   String getCurrentLineUpToCursor();
   String getNextLineIndent();
   // This returns null for most file types, but for Sweave it returns "R" or
   // "TeX". Use SweaveFileType constants to test for these values.
   String getLanguageMode(Position position);
   
   boolean inMultiSelectMode();
   void exitMultiSelectMode();
   
<<<<<<< HEAD
   void quickAddNext();
=======
   void yankBeforeCursor();
   void yankAfterCursor();
   void pasteLastYank();
>>>>>>> 70497b52
   
   void clearSelection();
   void replaceSelection(String code);
   void replaceRange(Range range, String text);
   boolean moveSelectionToNextLine(boolean skipBlankLines);
   boolean moveSelectionToBlankLine(); 
   
   void expandSelection();
   void shrinkSelection();
   void clearSelectionHistory();
   
   void expandRaggedSelection();
   
   void reindent();
   void reindent(Range range);
   ChangeTracker getChangeTracker();

   String getCode(Position start, Position end);
   DocDisplay.AnchoredSelection createAnchoredSelection(Widget hostWidget,
                                                        Position start,
                                                        Position end);
   DocDisplay.AnchoredSelection createAnchoredSelection(Position start,
                                                        Position end);
   String getCode(InputEditorSelection selection);

   void fitSelectionToLines(boolean expand);
   int getSelectionOffset(boolean start);
   
   // Fix bug 964
   void onActivate();

   void setReadOnly(boolean readOnly);
   void setFontSize(double size);

   void onVisibilityChanged(boolean visible);
   void onResize();

   void setHighlightSelectedLine(boolean on);
   void setHighlightSelectedWord(boolean on);
   void setShowLineNumbers(boolean on);
   void setUseSoftTabs(boolean on);
   void setUseWrapMode(boolean on);
   void setTabSize(int tabSize);
   void setShowPrintMargin(boolean on);
   void setPrintMarginColumn(int column);
   void setShowInvisibles(boolean show);
   void setShowIndentGuides(boolean show);
   void setBlinkingCursor(boolean blinking);
   void setScrollPastEndOfDocument(boolean enable);
   void setHighlightRFunctionCalls(boolean highlight);
   
   void enableSearchHighlight();
   void disableSearchHighlight();
   
   void setUseEmacsKeybindings(boolean use);
   boolean isEmacsModeOn();
   
   void setUseVimMode(boolean use);
   boolean isVimModeOn();
   boolean isVimInInsertMode();
   
   boolean isRendered();

   JsArray<AceFold> getFolds();
   void addFold(Range range);
   void addFoldFromRow(int row);
   void unfold(AceFold fold);
   void unfold(int row);
   void unfold(Range range);
   
   JsMap<Position> getMarks();
   void setMarks(JsMap<Position> marks);
   
   void toggleCommentLines();
   
   AceCommandManager getCommandManager();
   void setEditorCommandBinding(String id, List<KeySequence> keys);
   void resetCommands();

   HandlerRegistration addEditorFocusHandler(FocusHandler handler);
   
   HandlerRegistration addCommandClickHandler(CommandClickEvent.Handler handler);
   
   HandlerRegistration addFindRequestedHandler(FindRequestedEvent.Handler handler);
   
   HandlerRegistration addCursorChangedHandler(CursorChangedHandler handler);
   
   boolean isScopeTreeReady(int row);
   HandlerRegistration addScopeTreeReadyHandler(ScopeTreeReadyEvent.Handler handler);
   
   Position getCursorPosition();
   void setCursorPosition(Position position);
   
   Position getCursorPositionScreen();
   
   void moveCursorBackward();
   void moveCursorBackward(int characters);
   void moveCursorForward();
   void moveCursorForward(int characters);
   
   void moveCursorNearTop();
   void moveCursorNearTop(int rowOffset);
   void ensureCursorVisible();
   void scrollCursorIntoViewIfNecessary();
   void scrollCursorIntoViewIfNecessary(int rowsAround);
   boolean isCursorInSingleLineString();
   
   void gotoPageDown();
   void gotoPageUp();
   
   void ensureRowVisible(int row);
   
   InputEditorSelection search(String needle,
                               boolean backwards,
                               boolean wrap,
                               boolean caseSensitive,
                               boolean wholeWord,
                               Position start,
                               Range range,
                               boolean regexpModex);
   
   void insertCode(InputEditorPosition position, String code);
   
   int getScrollLeft();
   void scrollToX(int x);
   
   int getScrollTop();
   void scrollToY(int y);
   
   void scrollToLine(int row, boolean center);
   
   void alignCursor(Position position, double ratio);
   void centerSelection();
   
   Scope getCurrentScope();
   Scope getCurrentChunk();
   Scope getCurrentChunk(Position position);
   ScopeFunction getCurrentFunction(boolean allowAnonymous);
   Scope getCurrentSection();
   ScopeFunction getFunctionAtPosition(Position position, boolean allowAnonymous);
   Scope getSectionAtPosition(Position position);
   boolean hasScopeTree();
   JsArray<Scope> getScopeTree();
   InsertChunkInfo getInsertChunkInfo();

   void foldAll();
   void unfoldAll();
   void toggleFold();
   void setFoldStyle(String style); // see FoldStyle constants
   
   void jumpToMatching();
   void selectToMatching();
   void expandToMatching();

   HandlerRegistration addUndoRedoHandler(UndoRedoHandler handler);
   JavaScriptObject getCleanStateToken();
   boolean checkCleanStateToken(JavaScriptObject token);

   Selection getNativeSelection();
   Position getSelectionStart();
   Position getSelectionEnd();
   Range getSelectionRange();
   void setSelectionRange(Range range);
   
   int getLength(int row);
   int getRowCount();
   String getLine(int row);
   
   char getCharacterAtCursor();
   char getCharacterBeforeCursor();
   
   String debug_getDocumentDump();
   void debug_setSessionValueDirectly(String s);

   // HACK: This should not use Ace-specific data structures
   InputEditorSelection createSelection(Position pos1, Position pos2);
   
   // HACK: InputEditorPosition should just become AceInputEditorPosition
   Position selectionToPosition(InputEditorPosition pos);
   
   InputEditorPosition createInputEditorPosition(Position pos);

   Iterable<Range> getWords(TokenPredicate tokenPredicate,
                            CharClassifier charClassifier,
                            Position start,
                            Position end);

   String getTextForRange(Range range);

   Anchor createAnchor(Position pos);
   
   int getStartOfCurrentStatement();
   int getEndOfCurrentStatement();
   
   void highlightDebugLocation(
         SourcePosition startPos,
         SourcePosition endPos,
         boolean executing);
   void endDebugHighlighting();
   
   HandlerRegistration addBreakpointSetHandler
      (BreakpointSetEvent.Handler handler);
   HandlerRegistration addBreakpointMoveHandler
      (BreakpointMoveEvent.Handler handler);
   void addOrUpdateBreakpoint(Breakpoint breakpoint);
   void removeBreakpoint(Breakpoint breakpoint);
   void removeAllBreakpoints();
   void toggleBreakpointAtCursor();
   boolean hasBreakpoints();
   
   void setAnnotations(JsArray<AceAnnotation> annotations);
   void showLint(JsArray<LintItem> lint);
   void clearLint();
   void removeMarkersAtCursorPosition();
   void removeMarkersOnCursorLine();
   
   void beginCollabSession(CollabEditStartParams params, DirtyState dirtyState);
   boolean hasActiveCollabSession();
   boolean hasFollowingCollabSession();
   void endCollabSession();

   void setPopupVisible(boolean visible);
   boolean isPopupVisible();
   void selectAll(String needle);
   
   int getTabSize();
   void insertRoxygenSkeleton();
   
   long getLastModifiedTime();
   long getLastCursorChangedTime();
   
   void blockOutdent();
   void splitIntoLines();
   
   Rectangle getPositionBounds(Position position);
   Position toDocumentPosition(ScreenCoordinates coordinates);
   Position screenCoordinatesToDocumentPosition(int pageX, int pageY);
   
   void forceImmediateRender();
   boolean isPositionVisible(Position position);
   int getLastVisibleRow();
   
   void showInfoBar(String message);
   
   void setDragEnabled(boolean enabled);
   
   boolean onInsertSnippet();

   void addLineWidget(LineWidget widget);
   void removeLineWidget(LineWidget widget);
   void removeAllLineWidgets();
   void onLineWidgetChanged(LineWidget widget); 
   
   JsArray<LineWidget> getLineWidgets();
   LineWidget getLineWidgetForRow(int row);
   
   boolean showChunkOutputInline();
   void setShowChunkOutputInline(boolean show);
   JsArray<ChunkDefinition> getChunkDefs();
   void setChunkLineExecState(int start, int end, int state);

   Position getDocumentEnd();
   
   void setInsertMatching(boolean value);
   void setSurroundSelectionPref(String value);
   
   void goToLineStart();
   void goToLineEnd();
   
   void toggleTokenInfo();
}<|MERGE_RESOLUTION|>--- conflicted
+++ resolved
@@ -119,13 +119,11 @@
    boolean inMultiSelectMode();
    void exitMultiSelectMode();
    
-<<<<<<< HEAD
    void quickAddNext();
-=======
+
    void yankBeforeCursor();
    void yankAfterCursor();
    void pasteLastYank();
->>>>>>> 70497b52
    
    void clearSelection();
    void replaceSelection(String code);
