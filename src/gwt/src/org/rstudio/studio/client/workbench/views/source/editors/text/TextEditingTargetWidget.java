--- conflicted
+++ resolved
@@ -352,11 +352,7 @@
       runButton_.setText(((width < 480) || isShinyFile()) ? "" : "Run");
       compilePdfButton_.setText(width < 450 ? "" : "Compile PDF");
       previewHTMLButton_.setText(width < 450 ? "" : "Preview");                                                       
-<<<<<<< HEAD
-      knitToHTMLButton_.setText(width < 450 ? "" : "Knit");
-=======
       knitDocumentButton_.setText(width < 450 ? "" : "Knit");
->>>>>>> 0497fc27
       
       if (editor_.getFileType().isRd())
          srcOnSaveLabel_.setText(width < 450 ? "Preview" : "Preview on Save");
