--- conflicted
+++ resolved
@@ -1,18 +1,17 @@
 # RStudio "Electron" Release Notes
 
-<<<<<<< HEAD
 ## Error Dialogs
+
 To show error dialogs please use the `createStandaloneErrorDialog` function by importing it with
 
 `import { createStandaloneErrorDialog } from './utils';`
 
 Instead of using the `showErrorBox` function from the `electron` module.
-=======
+
 ## Formatting
 
 To format the entire project just run `yarn format`. You are encouraged to run this before every commit to avoid unecessary merge conflicts in the future.
 Some code errors shall also arise due to it. Please install `Prettier` VS Code extension so you can run the formatter from a shortcut, or run it from the terminal.
->>>>>>> c24322d9
 
 ## Command-line
 
