--- conflicted
+++ resolved
@@ -10,12 +10,7 @@
   "scripts": {
     "clean": "ts-node scripts/clean.ts",
     "lint": "eslint ./src ./test",
-<<<<<<< HEAD
-    "make": "wrap () { set -e ; yarn ; yarn run clean ; electron-forge package $*;}; wrap",
-    "package": "electron-forge package",
-=======
     "package": "yarn && electron-forge package",
->>>>>>> 557efa20
     "start": "electron-forge start",
     "test": "electron-mocha -c --config ./test/unit/mocharc.json",
     "testcover": "nyc electron-mocha -c --config ./test/unit/mocharc.json",
