--- conflicted
+++ resolved
@@ -30,12 +30,9 @@
 import { DesktopActivation } from './activation-overlay';
 import { WindowTracker } from './window-tracker';
 import { GwtCallback } from './gwt-callback';
-<<<<<<< HEAD
 import { prepareEnvironment, promptUserForR } from './detect-r';
-=======
 import { PendingWindow } from './pending-window';
 import { configureSatelliteWindow, configureSecondaryWindow } from './window-utils';
->>>>>>> 023d003b
 
 // RStudio command-line switches
 export const kRunDiagnosticsOption = '--run-diagnostics';
