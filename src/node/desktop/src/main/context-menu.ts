--- conflicted
+++ resolved
@@ -27,12 +27,7 @@
     // Save Image As...
     {
       label: 'Save Image As...',
-<<<<<<< HEAD
       click: async () => {
-
-=======
-      click: () => {
->>>>>>> c24322d9
         // ask the user for a download file path.  in theory, we could let the
         // default download handler do this, but Electron appears to barf if the
         // user cancels that dialog
@@ -57,19 +52,6 @@
           // check for failure on completion
           item.once('done', (event, state) => {
             switch (state) {
-<<<<<<< HEAD
-
-            case 'cancelled': {
-              void createStandaloneErrorDialog('Error Downloading Image', 'The download was cancelled.');
-              break;
-            }
-
-            case 'interrupted': {
-              void createStandaloneErrorDialog('Error Downloading Image', 'The download was interrupted.');
-              break;
-            }
-
-=======
               case 'cancelled': {
                 dialog.showErrorBox('Error Downloading Image', 'The download was cancelled.');
                 break;
@@ -79,7 +61,6 @@
                 dialog.showErrorBox('Error Downloading Image', 'The download was interrupted.');
                 break;
               }
->>>>>>> c24322d9
             }
           });
         });
