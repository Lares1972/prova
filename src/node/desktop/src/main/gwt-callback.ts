--- conflicted
+++ resolved
@@ -416,14 +416,6 @@
 
       logger().logDebug(`Using R: ${rBinDir}`);
       return formatSelectedVersionForUi(rBinDir);
-<<<<<<< HEAD
-    });
-
-    ipcMain.handle('desktop_device_pixel_ratio', () => {
-      GwtCallback.unimpl('desktop_device_pixel_ratio');
-      return 1.0;
-=======
->>>>>>> 6b1da6f0
     });
 
     ipcMain.on(
