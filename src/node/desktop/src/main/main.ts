/*
 * main.ts
 *
 * Copyright (C) 2022 by Posit Software, PBC
 *
 * Unless you have received this program directly from Posit Software pursuant
 * to the terms of a commercial license agreement with Posit Software, then
 * this program is licensed to you under the terms of version 3 of the
 * GNU Affero General Public License. This program is distributed WITHOUT
 * ANY EXPRESS OR IMPLIED WARRANTY, INCLUDING THOSE OF NON-INFRINGEMENT,
 * MERCHANTABILITY OR FITNESS FOR A PARTICULAR PURPOSE. Please refer to the
 * AGPL (http://www.gnu.org/licenses/agpl-3.0.txt) for more details.
 *
 */

import { app } from 'electron';
import i18next from 'i18next';
import { safeError } from '../core/err';
import { logLevel } from '../core/logger';
import { setApplication } from './app-state';
import { Application } from './application';
import { initI18n } from './i18n-manager';
import { ElectronDesktopOptions } from './preferences/electron-desktop-options';
import { parseStatus } from './program-status';
import { createStandaloneErrorDialog } from './utils';
import { initCrashHandler } from './crash-handler';

// Handle creating/removing shortcuts on Windows when installing/uninstalling.
// eslint-disable-next-line @typescript-eslint/no-var-requires
if (require('electron-squirrel-startup') as boolean) {
  app.quit();
}

/**
 * RStudio entrypoint
 */
class RStudioMain {
  async main(): Promise<void> {
    try {
      await this.startup();
    } catch (error: unknown) {
      const err = safeError(error);
<<<<<<< HEAD
=======
      await app.whenReady(); // can't show upcoming error message window until app is ready
      await createStandaloneErrorDialog(i18next.t('mainTs.unhandledException'), err.message);
>>>>>>> 279c72e3
      console.error(err.message); // logging possibly not available this early in startup
      await createStandaloneErrorDialog(i18next.t('mainTs.unhandledException'), err.message);
      if (logLevel() === 'debug') {
        console.error(err.stack);
      }
      app.exit(1);
    }
  }

  private async initializeRenderingEngine() {
    const options = ElectronDesktopOptions();

    if (!options.useGpuDriverBugWorkarounds()) {
      app.commandLine.appendSwitch('disable-gpu-driver-bug-workarounds');
    }

    if (!options.useGpuExclusionList()) {
      app.commandLine.appendSwitch('ignore-gpu-blacklist');
    }

    // read rendering engine, if any
    const engine = ElectronDesktopOptions().renderingEngine().toLowerCase();

    // for whatever reason, setting '--use-gl=desktop' doesn't seem to enable
    // the GPU on macOS; testing on other platforms would be worthwhile but
    // Chromium will enable GPU acceleration by default where possible so it
    // seems okay to ignore here
    if (engine.length === 0 || engine === 'desktop' || engine == 'auto') {
      return;
    }

    // handle gles (primarily for linux)
    if (engine === 'gles') {
      app.commandLine.appendSwitch('use-gl', 'gles');
      return;
    }

    // handle software rendering
    if (engine === 'software') {
      app.commandLine.appendSwitch('disable-gpu');
      return;
    }
  }

  private async initializeAccessibility() {
    // there have been cases, historically, where Chromium accessibility
    // would enable itself and introduce performance issues even though the
    // user was not using an accessibility aid such as a screen reader, e.g.:
    // https://github.com/rstudio/rstudio/issues/1990)
    if (ElectronDesktopOptions().disableRendererAccessibility()) {
      app.commandLine.appendSwitch('disable-renderer-accessibility');
    }
  }

  private async startup(): Promise<void> {
    await this.initializeRenderingEngine();
    await this.initializeAccessibility();

    // NOTE: On Linux it looks like Electron prefers using ANGLE for GPU
    // rendering; however, we've seen in at least one case (Ubuntu 20.04 in
    // Parallels VM) fails to render in that case (we just get a white screen).
    // Prefer 'desktop' by default, but we'll need to respect the user-defined
    // property as well.
    if (process.platform === 'linux') {
      if (!app.commandLine.hasSwitch('use-gl')) {
        app.commandLine.appendSwitch('use-gl', 'desktop');
      }
    }

    const rstudio = new Application();

    rstudio.argsManager.handleLogLevel();

    setApplication(rstudio);

    if (!parseStatus(await rstudio.beforeAppReady())) {
      return;
    }

    await app.whenReady();

    if (!parseStatus(await rstudio.run())) {
      return;
    }
  }
}

// Startup
initCrashHandler();
initI18n();

const main = new RStudioMain();
void main.main();<|MERGE_RESOLUTION|>--- conflicted
+++ resolved
@@ -40,13 +40,9 @@
       await this.startup();
     } catch (error: unknown) {
       const err = safeError(error);
-<<<<<<< HEAD
-=======
       await app.whenReady(); // can't show upcoming error message window until app is ready
       await createStandaloneErrorDialog(i18next.t('mainTs.unhandledException'), err.message);
->>>>>>> 279c72e3
       console.error(err.message); // logging possibly not available this early in startup
-      await createStandaloneErrorDialog(i18next.t('mainTs.unhandledException'), err.message);
       if (logLevel() === 'debug') {
         console.error(err.stack);
       }
