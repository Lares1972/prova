--- conflicted
+++ resolved
@@ -20,11 +20,7 @@
 /**
  * Handler interface for form submit events.
  * 
-<<<<<<< HEAD
- * @deprecated use {@link FormPanel.SubmitCompleteHandler} and/or
-=======
  * @deprecated Use {@link FormPanel.SubmitCompleteHandler} and/or
->>>>>>> 19bec457
  *             {@link FormPanel.SubmitHandler} instead
  */
 @Deprecated
@@ -41,11 +37,7 @@
    * 
    * @param event an event object containing information about the form
    *          submission
-<<<<<<< HEAD
-   * @deprecated use {@link FormPanel.SubmitHandler} instead
-=======
    * @deprecated Use {@link FormPanel.SubmitHandler} instead
->>>>>>> 19bec457
    */
   @Deprecated
   void onSubmit(FormSubmitEvent event);
@@ -55,11 +47,7 @@
    * 
    * @param event an event object containing information about the form
    *          submission
-<<<<<<< HEAD
-   * @deprecated use {@link FormPanel.SubmitCompleteHandler} instead
-=======
    * @deprecated Use {@link FormPanel.SubmitCompleteHandler} instead
->>>>>>> 19bec457
    */
   @Deprecated
   void onSubmitComplete(FormSubmitCompleteEvent event);
