--- conflicted
+++ resolved
@@ -60,9 +60,6 @@
   return " --build-arg JENKINS_UID=${jenkins_uid} --build-arg JENKINS_GID=${jenkins_gid}"
 }
 
-<<<<<<< HEAD
-return this
-=======
 /**
   * Get Version
   */
@@ -94,4 +91,3 @@
 }
 
 return this
->>>>>>> cfa52cac
