--- conflicted
+++ resolved
@@ -34,10 +34,6 @@
                           returnStdout: true
                         ).trim()
   echo "RStudio build version: ${rstudioVersion}"
-<<<<<<< HEAD
-  currentBuild.displayName = "${rstudioVersion}"
-=======
->>>>>>> 1c1c99ad
 
   // Split on [-+] first to avoid having to worry about splitting out .pro<n>
   def version = rstudioVersion.split('[-+]')
